<?xml version="1.0" encoding="UTF-8"?>
<!--
Licensed to the Apache Software Foundation (ASF) under one or more
contributor license agreements.  See the NOTICE file distributed with
this work for additional information regarding copyright ownership.
The ASF licenses this file to You under the Apache License, Version 2.0
(the "License"); you may not use this file except in compliance with
the License.  You may obtain a copy of the License at

     http://www.apache.org/licenses/LICENSE-2.0

Unless required by applicable law or agreed to in writing, software
distributed under the License is distributed on an "AS IS" BASIS,
WITHOUT WARRANTIES OR CONDITIONS OF ANY KIND, either express or implied.
See the License for the specific language governing permissions and
limitations under the License.
-->
<project xmlns="http://maven.apache.org/POM/4.0.0" xmlns:xsi="http://www.w3.org/2001/XMLSchema-instance" xsi:schemaLocation="http://maven.apache.org/POM/4.0.0 http://maven.apache.org/xsd/maven-4.0.0.xsd">
  <modelVersion>4.0.0</modelVersion>
  <parent>
    <groupId>org.apache.sentry</groupId>
    <artifactId>sentry</artifactId>
    <version>2.0.0-cdh6.x-SNAPSHOT</version>
  </parent>
  <artifactId>sentry-dist</artifactId>
  <name>Sentry Distribution</name>
  <description>Sentry distribution</description>
  <dependencies>
    <dependency>
      <groupId>org.apache.sentry</groupId>
      <artifactId>sentry-core-common</artifactId>
    </dependency>
    <dependency>
      <groupId>org.apache.sentry</groupId>
      <artifactId>sentry-core-model-db</artifactId>
    </dependency>
    <dependency>
      <groupId>org.apache.sentry</groupId>
      <artifactId>sentry-core-model-indexer</artifactId>
    </dependency>
    <dependency>
      <groupId>org.apache.sentry</groupId>
      <artifactId>sentry-core-model-solr</artifactId>
    </dependency>
    <!--<dependency>-->
      <!--<groupId>org.apache.sentry</groupId>-->
      <!--<artifactId>sentry-core-model-sqoop</artifactId>-->
    <!--</dependency>-->
    <dependency>
      <groupId>org.apache.sentry</groupId>
      <artifactId>sentry-core-model-kafka</artifactId>
    </dependency>
    <dependency>
      <groupId>org.apache.sentry</groupId>
      <artifactId>sentry-binding-hbase-indexer</artifactId>
    </dependency>
    <dependency>
      <groupId>org.apache.sentry</groupId>
      <artifactId>sentry-binding-solr</artifactId>
    </dependency>
    <!--<dependency>-->
      <!--<groupId>org.apache.sentry</groupId>-->
      <!--<artifactId>sentry-binding-sqoop</artifactId>-->
    <!--</dependency>-->
    <dependency>
      <groupId>org.apache.sentry</groupId>
      <artifactId>sentry-binding-kafka</artifactId>
    </dependency>
    <dependency>
      <groupId>org.apache.sentry</groupId>
      <artifactId>sentry-provider-common</artifactId>
    </dependency>
    <dependency>
      <groupId>org.apache.sentry</groupId>
      <artifactId>sentry-provider-file</artifactId>
    </dependency>
    <dependency>
      <groupId>org.apache.sentry</groupId>
      <artifactId>sentry-provider-db</artifactId>
    </dependency>
    <dependency>
      <groupId>org.apache.sentry</groupId>
      <artifactId>sentry-provider-cache</artifactId>
    </dependency>
    <dependency>
      <groupId>org.apache.sentry</groupId>
      <artifactId>sentry-policy-common</artifactId>
    </dependency>
    <dependency>
      <groupId>org.apache.sentry</groupId>
      <artifactId>solr-sentry-handlers</artifactId>
    </dependency>
    <dependency>
      <groupId>org.apache.sentry</groupId>
      <artifactId>sentry-hdfs-dist</artifactId>
    </dependency>
    <dependency>
      <groupId>org.apache.sentry</groupId>
      <artifactId>sentry-tools</artifactId>
    </dependency>
  </dependencies>
<<<<<<< HEAD
  <profiles>
    <profile>
      <id>hive-authz1</id>
      <activation>
        <activeByDefault>true</activeByDefault>
      </activation>
      <dependencies>
        <dependency>
          <groupId>org.apache.sentry</groupId>
          <artifactId>sentry-binding-hive</artifactId>
        </dependency>
      </dependencies>
    </profile>
  </profiles>
  <build>
    <plugins>
     <plugin>
        <groupId>org.apache.maven.plugins</groupId>
        <artifactId>maven-assembly-plugin</artifactId>
        <executions>
          <execution>
            <id>assemble</id>
            <phase>package</phase>
            <goals>
              <goal>single</goal>
            </goals>
            <inherited>false</inherited>
            <configuration>
              <finalName>apache-sentry-${project.version}</finalName>
              <descriptors>
                <descriptor>src/main/assembly/src.xml</descriptor>
                <descriptor>src/main/assembly/bin.xml</descriptor>
              </descriptors>
            </configuration>
          </execution>
        </executions>
      </plugin>
      <plugin>
        <groupId>org.codehaus.mojo</groupId>
        <artifactId>license-maven-plugin</artifactId>
        <version>1.14</version>
        <executions>
          <execution>
            <id>add-third-party</id>
            <goals>
              <goal>add-third-party</goal>
            </goals>
            <configuration>
              <fileTemplate>${project.basedir}/src/license/THIRD-PARTY.ftl</fileTemplate>
              <licenseMerges>
                <licenseMerge>The Apache Software License, Version 2.0|Apache License, Version 2.0</licenseMerge>
                <licenseMerge>The Apache Software License, Version 2.0|Apache Public License 2.0</licenseMerge>
                <licenseMerge>The Apache Software License, Version 2.0|Apache 2</licenseMerge>
                <licenseMerge>The Apache Software License, Version 2.0|Apache License</licenseMerge>
                <licenseMerge>The Apache Software License, Version 2.0|Apache License 2.0</licenseMerge>
                <licenseMerge>The Apache Software License, Version 2.0|Apache License Version 2</licenseMerge>
                <licenseMerge>The Apache Software License, Version 2.0|Apache License Version 2.0</licenseMerge>
                <licenseMerge>The Apache Software License, Version 2.0|Apache Software License - Version 2.0</licenseMerge>
                <licenseMerge>The Apache Software License, Version 2.0|Apache v2</licenseMerge>
                <licenseMerge>The Apache Software License, Version 2.0|Apache 2.0</licenseMerge>
                <licenseMerge>The Apache Software License, Version 2.0|Apache</licenseMerge>
                <licenseMerge>The Apache Software License, Version 2.0|Apache_2_0_license</licenseMerge>
                <licenseMerge>Mozilla Public License Version 1.1|MPL 1.1</licenseMerge>
                <licenseMerge>MIT License|The MIT License</licenseMerge>
                <licenseMerge>CDDL_1.0|CDDL 1.0</licenseMerge>
                <licenseMerge>CDDL_1.0|COMMON DEVELOPMENT AND DISTRIBUTION LICENSE (CDDL) Version 1.0</licenseMerge>
                <licenseMerge>CDDL_1.0|Common_Development_and_Distribution_License_(CDDL)_v1_0</licenseMerge>
                <licenseMerge>CDDL_1.0|Common Development and Distribution License (CDDL) v1.0</licenseMerge>
                <licenseMerge>CDDL_1.0|CDDL 1.0 license</licenseMerge>
                <licenseMerge>CDDL_1.0|CDDL 2</licenseMerge>
                <licenseMerge>BSD License|BSD license|BSD|BSD_style|BSD licence|New BSD License|New BSD license</licenseMerge>
                <licenseMerge>BSD 2-clause|The BSD License</licenseMerge>
                <licenseMerge>Eclipse Public License-1|Common_Public_License_Version_1_0</licenseMerge>
                <licenseMerge>Eclipse Public License-1|Eclipse_Public_License_-_Version_1_0</licenseMerge>
                <licenseMerge>Eclipse Public License-1|EPL 1.0 license</licenseMerge>
                <licenseMerge>GPL|GNU General Public Library</licenseMerge>
              </licenseMerges>
              <excludedGroups>${project.groupId}.*</excludedGroups>
              <useMissingFile>true</useMissingFile>
            </configuration>
          </execution>
          <execution>
            <goals>
              <goal>aggregate-download-licenses</goal>
            </goals>
          </execution>
        </executions>
      </plugin>
      <plugin>
        <groupId>org.apache.rat</groupId>
        <artifactId>apache-rat-plugin</artifactId>
      </plugin>
      <plugin>
        <artifactId>maven-antrun-plugin</artifactId>
        <executions>
          <execution>
            <phase>compile</phase>
            <configuration>
              <target>
                <concat destfile="${project.build.directory}/LICENSE.txt" fixlastline="yes" append="no">
                  <fileset file="${project.basedir}/../LICENSE.txt" />
                  <fileset file="${project.build.directory}/generated-sources/license/THIRD-PARTY.txt" />
                </concat>
              </target>
            </configuration>
            <goals>
              <goal>run</goal>
            </goals>
          </execution>
        </executions>
      </plugin>
    </plugins>
  </build>
=======

  <profiles>
    <profile>
      <id>dist</id>
      <build>
        <plugins>
         <plugin>
            <groupId>org.apache.maven.plugins</groupId>
            <artifactId>maven-assembly-plugin</artifactId>
            <executions>
              <execution>
                <id>assemble</id>
                <phase>package</phase>
                <goals>
                  <goal>single</goal>
                </goals>
                <inherited>false</inherited>
                <configuration>
                  <finalName>apache-sentry-${project.version}</finalName>
                  <descriptors>
                    <descriptor>src/main/assembly/src.xml</descriptor>
                    <descriptor>src/main/assembly/bin.xml</descriptor>
                  </descriptors>
                </configuration>
              </execution>
            </executions>
          </plugin>
          <plugin>
            <groupId>org.codehaus.mojo</groupId>
            <artifactId>license-maven-plugin</artifactId>
            <version>1.14</version>
            <executions>
              <execution>
                <id>add-third-party</id>
                <goals>
                  <goal>add-third-party</goal>
                </goals>
                <configuration>
                  <fileTemplate>${project.basedir}/src/license/THIRD-PARTY.ftl</fileTemplate>
                  <licenseMerges>
                    <licenseMerge>The Apache Software License, Version 2.0|Apache License, Version 2.0</licenseMerge>
                    <licenseMerge>The Apache Software License, Version 2.0|Apache Public License 2.0</licenseMerge>
                    <licenseMerge>The Apache Software License, Version 2.0|Apache 2</licenseMerge>
                    <licenseMerge>The Apache Software License, Version 2.0|Apache License</licenseMerge>
                    <licenseMerge>The Apache Software License, Version 2.0|Apache License 2.0</licenseMerge>
                    <licenseMerge>The Apache Software License, Version 2.0|Apache License Version 2</licenseMerge>
                    <licenseMerge>The Apache Software License, Version 2.0|Apache License Version 2.0</licenseMerge>
                    <licenseMerge>The Apache Software License, Version 2.0|Apache Software License - Version 2.0</licenseMerge>
                    <licenseMerge>The Apache Software License, Version 2.0|Apache v2</licenseMerge>
                    <licenseMerge>The Apache Software License, Version 2.0|Apache 2.0</licenseMerge>
                    <licenseMerge>The Apache Software License, Version 2.0|Apache</licenseMerge>
                    <licenseMerge>The Apache Software License, Version 2.0|Apache_2_0_license</licenseMerge>
                    <licenseMerge>Mozilla Public License Version 1.1|MPL 1.1</licenseMerge>
                    <licenseMerge>MIT License|The MIT License</licenseMerge>
                    <licenseMerge>CDDL_1.0|CDDL 1.0</licenseMerge>
                    <licenseMerge>CDDL_1.0|COMMON DEVELOPMENT AND DISTRIBUTION LICENSE (CDDL) Version 1.0</licenseMerge>
                    <licenseMerge>CDDL_1.0|Common_Development_and_Distribution_License_(CDDL)_v1_0</licenseMerge>
                    <licenseMerge>CDDL_1.0|Common Development and Distribution License (CDDL) v1.0</licenseMerge>
                    <licenseMerge>CDDL_1.0|CDDL 1.0 license</licenseMerge>
                    <licenseMerge>CDDL_1.0|CDDL 2</licenseMerge>
                    <licenseMerge>BSD License|BSD license|BSD|BSD_style|BSD licence|New BSD License|New BSD license</licenseMerge>
                    <licenseMerge>BSD 2-clause|The BSD License</licenseMerge>
                    <licenseMerge>Eclipse Public License-1|Common_Public_License_Version_1_0</licenseMerge>
                    <licenseMerge>Eclipse Public License-1|Eclipse_Public_License_-_Version_1_0</licenseMerge>
                    <licenseMerge>Eclipse Public License-1|EPL 1.0 license</licenseMerge>
                    <licenseMerge>GPL|GNU General Public Library</licenseMerge>
                  </licenseMerges>
                  <excludedGroups>${project.groupId}.*</excludedGroups>
                  <useMissingFile>true</useMissingFile>
                </configuration>
              </execution>
              <execution>
                <goals>
                  <goal>aggregate-download-licenses</goal>
                </goals>
              </execution>
            </executions>
          </plugin>
          <plugin>
            <groupId>org.apache.rat</groupId>
            <artifactId>apache-rat-plugin</artifactId>
          </plugin>
          <plugin>
            <artifactId>maven-antrun-plugin</artifactId>
            <executions>
              <execution>
                <phase>compile</phase>
                <configuration>
                  <target>
                    <concat destfile="${project.build.directory}/LICENSE.txt" fixlastline="yes" append="no">
                      <fileset file="${project.basedir}/../LICENSE.txt" />
                      <fileset file="${project.build.directory}/generated-sources/license/THIRD-PARTY.txt" />
                    </concat>
                  </target>
                </configuration>
                <goals>
                  <goal>run</goal>
                </goals>
              </execution>
            </executions>
          </plugin>
        </plugins>
      </build>
    </profile>
  </profiles>
>>>>>>> c6d13976
</project>
<|MERGE_RESOLUTION|>--- conflicted
+++ resolved
@@ -98,126 +98,18 @@
       <groupId>org.apache.sentry</groupId>
       <artifactId>sentry-tools</artifactId>
     </dependency>
+    <dependency>
+      <groupId>org.apache.sentry</groupId>
+      <artifactId>sentry-binding-hive</artifactId>
+    </dependency>
   </dependencies>
-<<<<<<< HEAD
-  <profiles>
-    <profile>
-      <id>hive-authz1</id>
-      <activation>
-        <activeByDefault>true</activeByDefault>
-      </activation>
-      <dependencies>
-        <dependency>
-          <groupId>org.apache.sentry</groupId>
-          <artifactId>sentry-binding-hive</artifactId>
-        </dependency>
-      </dependencies>
-    </profile>
-  </profiles>
-  <build>
-    <plugins>
-     <plugin>
-        <groupId>org.apache.maven.plugins</groupId>
-        <artifactId>maven-assembly-plugin</artifactId>
-        <executions>
-          <execution>
-            <id>assemble</id>
-            <phase>package</phase>
-            <goals>
-              <goal>single</goal>
-            </goals>
-            <inherited>false</inherited>
-            <configuration>
-              <finalName>apache-sentry-${project.version}</finalName>
-              <descriptors>
-                <descriptor>src/main/assembly/src.xml</descriptor>
-                <descriptor>src/main/assembly/bin.xml</descriptor>
-              </descriptors>
-            </configuration>
-          </execution>
-        </executions>
-      </plugin>
-      <plugin>
-        <groupId>org.codehaus.mojo</groupId>
-        <artifactId>license-maven-plugin</artifactId>
-        <version>1.14</version>
-        <executions>
-          <execution>
-            <id>add-third-party</id>
-            <goals>
-              <goal>add-third-party</goal>
-            </goals>
-            <configuration>
-              <fileTemplate>${project.basedir}/src/license/THIRD-PARTY.ftl</fileTemplate>
-              <licenseMerges>
-                <licenseMerge>The Apache Software License, Version 2.0|Apache License, Version 2.0</licenseMerge>
-                <licenseMerge>The Apache Software License, Version 2.0|Apache Public License 2.0</licenseMerge>
-                <licenseMerge>The Apache Software License, Version 2.0|Apache 2</licenseMerge>
-                <licenseMerge>The Apache Software License, Version 2.0|Apache License</licenseMerge>
-                <licenseMerge>The Apache Software License, Version 2.0|Apache License 2.0</licenseMerge>
-                <licenseMerge>The Apache Software License, Version 2.0|Apache License Version 2</licenseMerge>
-                <licenseMerge>The Apache Software License, Version 2.0|Apache License Version 2.0</licenseMerge>
-                <licenseMerge>The Apache Software License, Version 2.0|Apache Software License - Version 2.0</licenseMerge>
-                <licenseMerge>The Apache Software License, Version 2.0|Apache v2</licenseMerge>
-                <licenseMerge>The Apache Software License, Version 2.0|Apache 2.0</licenseMerge>
-                <licenseMerge>The Apache Software License, Version 2.0|Apache</licenseMerge>
-                <licenseMerge>The Apache Software License, Version 2.0|Apache_2_0_license</licenseMerge>
-                <licenseMerge>Mozilla Public License Version 1.1|MPL 1.1</licenseMerge>
-                <licenseMerge>MIT License|The MIT License</licenseMerge>
-                <licenseMerge>CDDL_1.0|CDDL 1.0</licenseMerge>
-                <licenseMerge>CDDL_1.0|COMMON DEVELOPMENT AND DISTRIBUTION LICENSE (CDDL) Version 1.0</licenseMerge>
-                <licenseMerge>CDDL_1.0|Common_Development_and_Distribution_License_(CDDL)_v1_0</licenseMerge>
-                <licenseMerge>CDDL_1.0|Common Development and Distribution License (CDDL) v1.0</licenseMerge>
-                <licenseMerge>CDDL_1.0|CDDL 1.0 license</licenseMerge>
-                <licenseMerge>CDDL_1.0|CDDL 2</licenseMerge>
-                <licenseMerge>BSD License|BSD license|BSD|BSD_style|BSD licence|New BSD License|New BSD license</licenseMerge>
-                <licenseMerge>BSD 2-clause|The BSD License</licenseMerge>
-                <licenseMerge>Eclipse Public License-1|Common_Public_License_Version_1_0</licenseMerge>
-                <licenseMerge>Eclipse Public License-1|Eclipse_Public_License_-_Version_1_0</licenseMerge>
-                <licenseMerge>Eclipse Public License-1|EPL 1.0 license</licenseMerge>
-                <licenseMerge>GPL|GNU General Public Library</licenseMerge>
-              </licenseMerges>
-              <excludedGroups>${project.groupId}.*</excludedGroups>
-              <useMissingFile>true</useMissingFile>
-            </configuration>
-          </execution>
-          <execution>
-            <goals>
-              <goal>aggregate-download-licenses</goal>
-            </goals>
-          </execution>
-        </executions>
-      </plugin>
-      <plugin>
-        <groupId>org.apache.rat</groupId>
-        <artifactId>apache-rat-plugin</artifactId>
-      </plugin>
-      <plugin>
-        <artifactId>maven-antrun-plugin</artifactId>
-        <executions>
-          <execution>
-            <phase>compile</phase>
-            <configuration>
-              <target>
-                <concat destfile="${project.build.directory}/LICENSE.txt" fixlastline="yes" append="no">
-                  <fileset file="${project.basedir}/../LICENSE.txt" />
-                  <fileset file="${project.build.directory}/generated-sources/license/THIRD-PARTY.txt" />
-                </concat>
-              </target>
-            </configuration>
-            <goals>
-              <goal>run</goal>
-            </goals>
-          </execution>
-        </executions>
-      </plugin>
-    </plugins>
-  </build>
-=======
 
   <profiles>
     <profile>
       <id>dist</id>
+      <activation>
+        <activeByDefault>true</activeByDefault>
+      </activation>
       <build>
         <plugins>
          <plugin>
@@ -319,5 +211,4 @@
       </build>
     </profile>
   </profiles>
->>>>>>> c6d13976
 </project>
