<?xml version="1.0" encoding="UTF-8"?>
<!--
Licensed to the Apache Software Foundation (ASF) under one or more
contributor license agreements.  See the NOTICE file distributed with
this work for additional information regarding copyright ownership.
The ASF licenses this file to You under the Apache License, Version 2.0
(the "License"); you may not use this file except in compliance with
the License.  You may obtain a copy of the License at

     http://www.apache.org/licenses/LICENSE-2.0

Unless required by applicable law or agreed to in writing, software
distributed under the License is distributed on an "AS IS" BASIS,
WITHOUT WARRANTIES OR CONDITIONS OF ANY KIND, either express or implied.
See the License for the specific language governing permissions and
limitations under the License.
-->
<project xmlns="http://maven.apache.org/POM/4.0.0" xmlns:xsi="http://www.w3.org/2001/XMLSchema-instance" xsi:schemaLocation="http://maven.apache.org/POM/4.0.0 http://maven.apache.org/xsd/maven-4.0.0.xsd">
  <modelVersion>4.0.0</modelVersion>
  <parent>
    <groupId>org.apache.sentry</groupId>
    <artifactId>sentry</artifactId>
<<<<<<< HEAD
    <version>2.0.0-cdh6.x-SNAPSHOT</version>
=======
    <version>2.1.0-SNAPSHOT</version>
>>>>>>> 129f4ed9
  </parent>
  <artifactId>sentry-dist</artifactId>
  <name>Sentry Distribution</name>
  <description>Sentry distribution</description>
  <dependencies>
    <dependency>
      <groupId>org.apache.sentry</groupId>
      <artifactId>sentry-core-common</artifactId>
    </dependency>
    <dependency>
      <groupId>org.apache.sentry</groupId>
      <artifactId>sentry-core-model-db</artifactId>
    </dependency>
    <dependency>
      <groupId>org.apache.sentry</groupId>
      <artifactId>sentry-core-model-indexer</artifactId>
    </dependency>
    <dependency>
      <groupId>org.apache.sentry</groupId>
      <artifactId>sentry-core-model-solr</artifactId>
    </dependency>
    <dependency>
      <groupId>org.apache.sentry</groupId>
      <artifactId>sentry-core-model-kafka</artifactId>
    </dependency>
    <dependency>
      <groupId>org.apache.sentry</groupId>
      <artifactId>sentry-binding-hbase-indexer</artifactId>
    </dependency>
    <dependency>
      <groupId>org.apache.sentry</groupId>
      <artifactId>sentry-binding-solr</artifactId>
    </dependency>
    <dependency>
      <groupId>org.apache.sentry</groupId>
      <artifactId>sentry-binding-kafka</artifactId>
    </dependency>
    <dependency>
      <groupId>org.apache.sentry</groupId>
      <artifactId>sentry-provider-common</artifactId>
    </dependency>
    <dependency>
      <groupId>org.apache.sentry</groupId>
      <artifactId>sentry-provider-file</artifactId>
    </dependency>
    <dependency>
      <groupId>org.apache.sentry</groupId>
      <artifactId>sentry-provider-db</artifactId>
    </dependency>
    <dependency>
      <groupId>org.apache.sentry</groupId>
      <artifactId>sentry-provider-cache</artifactId>
    </dependency>
    <dependency>
      <groupId>org.apache.sentry</groupId>
      <artifactId>sentry-policy-common</artifactId>
    </dependency>
    <dependency>
      <groupId>org.apache.sentry</groupId>
      <artifactId>solr-sentry-handlers</artifactId>
    </dependency>
    <dependency>
      <groupId>org.apache.sentry</groupId>
      <artifactId>sentry-hdfs-dist</artifactId>
    </dependency>
    <dependency>
      <groupId>org.apache.sentry</groupId>
      <artifactId>sentry-tools</artifactId>
    </dependency>
    <dependency>
      <groupId>org.apache.sentry</groupId>
      <artifactId>sentry-binding-hive</artifactId>
    </dependency>
  </dependencies>
<<<<<<< HEAD
  <profiles>
    <profile>
      <id>hive-authz1</id>
      <activation>
        <activeByDefault>true</activeByDefault>
      </activation>
      <dependencies>
        <dependency>
          <groupId>org.apache.sentry</groupId>
          <artifactId>sentry-binding-hive</artifactId>
        </dependency>
      </dependencies>
    </profile>
  </profiles>
=======
>>>>>>> 129f4ed9
  <build>
    <plugins>
     <plugin>
        <groupId>org.apache.maven.plugins</groupId>
        <artifactId>maven-assembly-plugin</artifactId>
        <executions>
          <execution>
            <id>assemble</id>
            <phase>package</phase>
            <goals>
              <goal>single</goal>
            </goals>
            <inherited>false</inherited>
            <configuration>
              <finalName>apache-sentry-${project.version}</finalName>
              <descriptors>
                <descriptor>src/main/assembly/src.xml</descriptor>
                <descriptor>src/main/assembly/bin.xml</descriptor>
              </descriptors>
            </configuration>
          </execution>
        </executions>
      </plugin>
      <plugin>
        <groupId>org.codehaus.mojo</groupId>
        <artifactId>license-maven-plugin</artifactId>
        <version>1.14</version>
        <executions>
          <execution>
            <id>add-third-party</id>
            <goals>
              <goal>add-third-party</goal>
            </goals>
            <configuration>
              <fileTemplate>${project.basedir}/src/license/THIRD-PARTY.ftl</fileTemplate>
              <licenseMerges>
                <licenseMerge>The Apache Software License, Version 2.0|Apache License, Version 2.0</licenseMerge>
                <licenseMerge>The Apache Software License, Version 2.0|Apache Public License 2.0</licenseMerge>
                <licenseMerge>The Apache Software License, Version 2.0|Apache 2</licenseMerge>
                <licenseMerge>The Apache Software License, Version 2.0|Apache License</licenseMerge>
                <licenseMerge>The Apache Software License, Version 2.0|Apache License 2.0</licenseMerge>
                <licenseMerge>The Apache Software License, Version 2.0|Apache License Version 2</licenseMerge>
                <licenseMerge>The Apache Software License, Version 2.0|Apache License Version 2.0</licenseMerge>
                <licenseMerge>The Apache Software License, Version 2.0|Apache Software License - Version 2.0</licenseMerge>
                <licenseMerge>The Apache Software License, Version 2.0|Apache v2</licenseMerge>
                <licenseMerge>The Apache Software License, Version 2.0|Apache 2.0</licenseMerge>
                <licenseMerge>The Apache Software License, Version 2.0|Apache</licenseMerge>
                <licenseMerge>The Apache Software License, Version 2.0|Apache_2_0_license</licenseMerge>
                <licenseMerge>Mozilla Public License Version 1.1|MPL 1.1</licenseMerge>
                <licenseMerge>MIT License|The MIT License</licenseMerge>
                <licenseMerge>CDDL_1.0|CDDL 1.0</licenseMerge>
                <licenseMerge>CDDL_1.0|COMMON DEVELOPMENT AND DISTRIBUTION LICENSE (CDDL) Version 1.0</licenseMerge>
                <licenseMerge>CDDL_1.0|Common_Development_and_Distribution_License_(CDDL)_v1_0</licenseMerge>
                <licenseMerge>CDDL_1.0|Common Development and Distribution License (CDDL) v1.0</licenseMerge>
                <licenseMerge>CDDL_1.0|CDDL 1.0 license</licenseMerge>
                <licenseMerge>CDDL_1.0|CDDL 2</licenseMerge>
                <licenseMerge>BSD License|BSD license|BSD|BSD_style|BSD licence|New BSD License|New BSD license</licenseMerge>
                <licenseMerge>BSD 2-clause|The BSD License</licenseMerge>
                <licenseMerge>Eclipse Public License-1|Common_Public_License_Version_1_0</licenseMerge>
                <licenseMerge>Eclipse Public License-1|Eclipse_Public_License_-_Version_1_0</licenseMerge>
                <licenseMerge>Eclipse Public License-1|EPL 1.0 license</licenseMerge>
                <licenseMerge>GPL|GNU General Public Library</licenseMerge>
              </licenseMerges>
              <excludedGroups>${project.groupId}.*</excludedGroups>
              <useMissingFile>true</useMissingFile>
            </configuration>
          </execution>
          <execution>
            <goals>
              <goal>aggregate-download-licenses</goal>
            </goals>
          </execution>
        </executions>
      </plugin>
      <plugin>
        <groupId>org.apache.rat</groupId>
        <artifactId>apache-rat-plugin</artifactId>
      </plugin>
      <plugin>
        <artifactId>maven-antrun-plugin</artifactId>
        <executions>
          <execution>
            <phase>compile</phase>
            <configuration>
              <target>
                <concat destfile="${project.build.directory}/LICENSE.txt" fixlastline="yes" append="no">
                  <fileset file="${project.basedir}/../LICENSE.txt" />
                  <fileset file="${project.build.directory}/generated-sources/license/THIRD-PARTY.txt" />
                </concat>
              </target>
            </configuration>
            <goals>
              <goal>run</goal>
            </goals>
          </execution>
        </executions>
      </plugin>
    </plugins>
  </build>
</project>
<|MERGE_RESOLUTION|>--- conflicted
+++ resolved
@@ -20,11 +20,7 @@
   <parent>
     <groupId>org.apache.sentry</groupId>
     <artifactId>sentry</artifactId>
-<<<<<<< HEAD
     <version>2.0.0-cdh6.x-SNAPSHOT</version>
-=======
-    <version>2.1.0-SNAPSHOT</version>
->>>>>>> 129f4ed9
   </parent>
   <artifactId>sentry-dist</artifactId>
   <name>Sentry Distribution</name>
@@ -46,6 +42,10 @@
       <groupId>org.apache.sentry</groupId>
       <artifactId>sentry-core-model-solr</artifactId>
     </dependency>
+    <!--<dependency>-->
+      <!--<groupId>org.apache.sentry</groupId>-->
+      <!--<artifactId>sentry-core-model-sqoop</artifactId>-->
+    <!--</dependency>-->
     <dependency>
       <groupId>org.apache.sentry</groupId>
       <artifactId>sentry-core-model-kafka</artifactId>
@@ -58,6 +58,10 @@
       <groupId>org.apache.sentry</groupId>
       <artifactId>sentry-binding-solr</artifactId>
     </dependency>
+    <!--<dependency>-->
+      <!--<groupId>org.apache.sentry</groupId>-->
+      <!--<artifactId>sentry-binding-sqoop</artifactId>-->
+    <!--</dependency>-->
     <dependency>
       <groupId>org.apache.sentry</groupId>
       <artifactId>sentry-binding-kafka</artifactId>
@@ -94,12 +98,7 @@
       <groupId>org.apache.sentry</groupId>
       <artifactId>sentry-tools</artifactId>
     </dependency>
-    <dependency>
-      <groupId>org.apache.sentry</groupId>
-      <artifactId>sentry-binding-hive</artifactId>
-    </dependency>
   </dependencies>
-<<<<<<< HEAD
   <profiles>
     <profile>
       <id>hive-authz1</id>
@@ -114,8 +113,6 @@
       </dependencies>
     </profile>
   </profiles>
-=======
->>>>>>> 129f4ed9
   <build>
     <plugins>
      <plugin>
