/**
 * Licensed to the Apache Software Foundation (ASF) under one
 * or more contributor license agreements.  See the NOTICE file
 * distributed with this work for additional information
 * regarding copyright ownership.  The ASF licenses this file
 * to you under the Apache License, Version 2.0 (the
 * "License"); you may not use this file except in compliance
 * with the License.  You may obtain a copy of the License at
 *
 *     http://www.apache.org/licenses/LICENSE-2.0
 *
 * Unless required by applicable law or agreed to in writing, software
 * distributed under the License is distributed on an "AS IS" BASIS,
 * WITHOUT WARRANTIES OR CONDITIONS OF ANY KIND, either express or implied.
 * See the License for the specific language governing permissions and
 * limitations under the License.
 */

package org.apache.sentry.provider.db.service.persistent;

import static org.apache.sentry.core.common.utils.SentryConstants.ACTION;
import static org.apache.sentry.core.common.utils.SentryConstants.AUTHORIZABLE_JOINER;
import static org.apache.sentry.core.common.utils.SentryConstants.COLUMN_NAME;
import static org.apache.sentry.core.common.utils.SentryConstants.DB_NAME;
import static org.apache.sentry.core.common.utils.SentryConstants.EMPTY_CHANGE_ID;
import static org.apache.sentry.core.common.utils.SentryConstants.EMPTY_NOTIFICATION_ID;
import static org.apache.sentry.core.common.utils.SentryConstants.EMPTY_PATHS_SNAPSHOT_ID;
import static org.apache.sentry.core.common.utils.SentryConstants.GRANT_OPTION;
import static org.apache.sentry.core.common.utils.SentryConstants.INDEX_GROUP_ROLES_MAP;
import static org.apache.sentry.core.common.utils.SentryConstants.INDEX_USER_ROLES_MAP;
import static org.apache.sentry.core.common.utils.SentryConstants.KV_JOINER;

import java.io.IOException;
import java.util.ArrayList;
import java.util.Collection;
import java.util.Collections;
import java.util.HashMap;
import java.util.HashSet;
import java.util.List;
import java.util.Map;
import java.util.Properties;
import java.util.Set;
import java.util.concurrent.TimeUnit;

import javax.jdo.FetchGroup;
import javax.jdo.JDODataStoreException;
import javax.jdo.JDOHelper;
import javax.jdo.PersistenceManager;
import javax.jdo.PersistenceManagerFactory;
import javax.jdo.Query;

import org.apache.commons.lang.StringUtils;
import org.apache.hadoop.conf.Configuration;
import org.apache.sentry.SentryOwnerInfo;
import org.apache.sentry.core.common.exception.SentryAccessDeniedException;
import org.apache.sentry.core.common.exception.SentryAlreadyExistsException;
import org.apache.sentry.core.common.exception.SentryInvalidInputException;
import org.apache.sentry.core.common.exception.SentryNoSuchObjectException;
import org.apache.sentry.core.common.exception.SentrySiteConfigurationException;
import org.apache.sentry.core.common.utils.PathUtils;
import org.apache.sentry.core.common.utils.SentryConstants;
import org.apache.sentry.core.model.db.AccessConstants;
import org.apache.sentry.core.model.db.DBModelAuthorizable.AuthorizableType;
import org.apache.sentry.hdfs.PathsUpdate;
import org.apache.sentry.hdfs.UniquePathsUpdate;
import org.apache.sentry.hdfs.UpdateableAuthzPaths;
import org.apache.sentry.hdfs.service.thrift.TPrivilegePrincipalType;
import org.apache.sentry.provider.db.service.model.MAuthzPathsMapping;
import org.apache.sentry.provider.db.service.model.MAuthzPathsSnapshotId;
import org.apache.sentry.provider.db.service.model.MSentryChange;
import org.apache.sentry.provider.db.service.model.MSentryGroup;
import org.apache.sentry.provider.db.service.model.MSentryHmsNotification;
import org.apache.sentry.provider.db.service.model.MSentryPathChange;
import org.apache.sentry.provider.db.service.model.MSentryPermChange;
import org.apache.sentry.provider.db.service.model.MSentryPrivilege;
import org.apache.sentry.provider.db.service.model.MSentryGMPrivilege;
import org.apache.sentry.provider.db.service.model.MSentryRole;
import org.apache.sentry.provider.db.service.model.MSentryUser;
import org.apache.sentry.provider.db.service.model.MSentryVersion;
import org.apache.sentry.provider.db.service.model.MSentryUtil;
import org.apache.sentry.provider.db.service.model.MPath;
import org.apache.sentry.hdfs.service.thrift.TPrivilegePrincipal;
import org.apache.sentry.api.common.ApiConstants.PrivilegeScope;
import org.apache.sentry.api.service.thrift.TSentryActiveRoleSet;
import org.apache.sentry.api.service.thrift.TSentryAuthorizable;
import org.apache.sentry.api.service.thrift.TSentryGrantOption;
import org.apache.sentry.api.service.thrift.TSentryGroup;
import org.apache.sentry.api.service.thrift.TSentryMappingData;
import org.apache.sentry.api.service.thrift.TSentryPrivilege;
import org.apache.sentry.api.service.thrift.TSentryPrivilegeMap;
import org.apache.sentry.api.service.thrift.TSentryRole;
import org.apache.sentry.service.common.SentryOwnerPrivilegeType;
import org.apache.sentry.service.common.ServiceConstants.SentryPrincipalType;
import org.apache.sentry.service.common.ServiceConstants.ServerConfig;
import org.datanucleus.store.rdbms.exceptions.MissingTableException;
import org.slf4j.Logger;
import org.slf4j.LoggerFactory;

import com.codahale.metrics.Gauge;
import com.google.common.annotations.VisibleForTesting;
import com.google.common.base.Function;
import com.google.common.base.Preconditions;
import com.google.common.base.Strings;
import com.google.common.collect.Collections2;
import com.google.common.collect.ImmutableSet;
import com.google.common.collect.Lists;
import com.google.common.collect.Maps;
import com.google.common.collect.Sets;

import static org.apache.sentry.core.common.utils.SentryConstants.NULL_COL;
import static org.apache.sentry.core.common.utils.SentryConstants.SERVER_NAME;
import static org.apache.sentry.core.common.utils.SentryConstants.TABLE_NAME;
import static org.apache.sentry.core.common.utils.SentryConstants.URI;
import static org.apache.sentry.core.common.utils.SentryUtils.isNULL;
import static org.apache.sentry.hdfs.Updateable.Update;

/**
 * SentryStore is the data access object for Sentry data. Strings
 * such as role and group names will be normalized to lowercase
 * in addition to starting and ending whitespace.
 * <p>
 * We have several places where we rely on transactions to support
 * read/modify/write semantics for incrementing IDs.
 * This works but using DB support is rather expensive and we can
 * user in-core serializations to help with this a least within a
 * single node and rely on DB for multi-node synchronization.
 * <p>
 * This isn't much of a problem for path updates since they are
 * driven by HMSFollower which usually runs on a single leader
 * node, but permission updates originate from clients
 * directly and may be highly concurrent.
 * <p>
 * We are internally serializing all permissions update anyway, so doing
 * partial serialization on every node helps. For this reason all
 * SentryStore calls that affect permission deltas are serialized.
 * <p>
 * See <a href="https://issues.apache.org/jira/browse/SENTRY-1824">SENTRY-1824</a>
 * for more detail.
 */
public class SentryStore implements SentryStoreInterface {
  private static final Logger LOGGER = LoggerFactory
      .getLogger(SentryStore.class);

  // For counters, representation of the "unknown value"
  private static final long COUNT_VALUE_UNKNOWN = -1L;

  // Representation for unknown HMS notification ID
  private static final long NOTIFICATION_UNKNOWN = -1L;

  private static final String EMPTY_GRANTOR_PRINCIPAL = "--";


  private static final Set<String> ALL_ACTIONS = Sets.newHashSet(
      AccessConstants.ALL, AccessConstants.ACTION_ALL,
      AccessConstants.SELECT, AccessConstants.INSERT, AccessConstants.ALTER,
      AccessConstants.CREATE, AccessConstants.DROP, AccessConstants.INDEX,
      AccessConstants.LOCK, AccessConstants.OWNER);

  // Now partial revoke just support action with SELECT,INSERT and ALL.
  // Now partial revoke just support action with SELECT,INSERT, and ALL.
  // e.g. If we REVOKE SELECT from a privilege with action ALL, it will leads to INSERT
  // e.g. If we REVOKE SELECT from a privilege with action ALL, it will leads to others individual
  // Otherwise, if we revoke other privilege(e.g. ALTER,DROP...), we will remove it from a role directly.
  private static final Set<String> PARTIAL_REVOKE_ACTIONS = Sets.newHashSet(AccessConstants.ALL,
      AccessConstants.ACTION_ALL.toLowerCase(), AccessConstants.SELECT, AccessConstants.INSERT);

  // Datanucleus property controlling whether query results are loaded at commit time
  // to make query usable post-commit
  private static final String LOAD_RESULTS_AT_COMMIT = "datanucleus.query.loadResultsAtCommit";

  private final PersistenceManagerFactory pmf;
  private Configuration conf;
  private final TransactionManager tm;

  // When it is true, execute DeltaTransactionBlock to persist delta changes.
  // When it is false, do not execute DeltaTransactionBlock
  private boolean persistUpdateDeltas;

  /**
   * counterWait is used to synchronize notifications between Thrift and HMSFollower.
   * Technically it doesn't belong here, but the only thing that connects HMSFollower
   * and Thrift API is SentryStore. An alternative could be a singleton CounterWait or
   * some factory that returns CounterWait instances keyed by name, but this complicates
   * things unnecessary.
   * <p>
   * Keeping it here isn't ideal but serves the purpose until we find a better home.
   */
  private final CounterWait counterWait;

  // 5 min interval
  private final long printSnapshotPersistTimeInterval = 300000;

  private final boolean ownerPrivilegeWithGrant;
  public static Properties getDataNucleusProperties(Configuration conf)
          throws SentrySiteConfigurationException, IOException {
    Properties prop = new Properties();
    prop.putAll(ServerConfig.SENTRY_STORE_DEFAULTS);
    String jdbcUrl = conf.get(ServerConfig.SENTRY_STORE_JDBC_URL, "").trim();
    Preconditions.checkArgument(!jdbcUrl.isEmpty(), "Required parameter " +
        ServerConfig.SENTRY_STORE_JDBC_URL + " is missed");
    String user = conf.get(ServerConfig.SENTRY_STORE_JDBC_USER, ServerConfig.
        SENTRY_STORE_JDBC_USER_DEFAULT).trim();
    //Password will be read from Credential provider specified using property
    // CREDENTIAL_PROVIDER_PATH("hadoop.security.credential.provider.path" in sentry-site.xml
    // it falls back to reading directly from sentry-site.xml
    char[] passTmp = conf.getPassword(ServerConfig.SENTRY_STORE_JDBC_PASS);
    if (passTmp == null) {
      throw new SentrySiteConfigurationException("Error reading " +
              ServerConfig.SENTRY_STORE_JDBC_PASS);
    }
    String pass = new String(passTmp);

    String driverName = conf.get(ServerConfig.SENTRY_STORE_JDBC_DRIVER,
        ServerConfig.SENTRY_STORE_JDBC_DRIVER_DEFAULT);
    prop.setProperty(ServerConfig.JAVAX_JDO_URL, jdbcUrl);
    prop.setProperty(ServerConfig.JAVAX_JDO_USER, user);
    prop.setProperty(ServerConfig.JAVAX_JDO_PASS, pass);
    prop.setProperty(ServerConfig.JAVAX_JDO_DRIVER_NAME, driverName);

    /*
     * Oracle doesn't support "repeatable-read" isolation level and testing
     * showed issues with "serializable" isolation level for Oracle 12,
     * so we use "read-committed" instead.
     *
     * JDBC URL always looks like jdbc:oracle:<drivertype>:@<database>
     *  we look at the second component.
     *
     * The isolation property can be overwritten via configuration property.
     */
    final String oracleDb = "oracle";
    if (prop.getProperty(ServerConfig.DATANUCLEUS_ISOLATION_LEVEL, "").
            equals(ServerConfig.DATANUCLEUS_REPEATABLE_READ) &&
                    jdbcUrl.contains(oracleDb)) {
      String[] parts = jdbcUrl.split(":");
      if ((parts.length > 1) && parts[1].equals(oracleDb)) {
        // For Oracle JDBC driver, replace "repeatable-read" with "read-committed"
        prop.setProperty(ServerConfig.DATANUCLEUS_ISOLATION_LEVEL,
                "read-committed");
      }
    }

    for (Map.Entry<String, String> entry : conf) {
      String key = entry.getKey();
      if (key.startsWith(ServerConfig.SENTRY_JAVAX_JDO_PROPERTY_PREFIX) ||
          key.startsWith(ServerConfig.SENTRY_DATANUCLEUS_PROPERTY_PREFIX)) {
        key = StringUtils.removeStart(key, ServerConfig.SENTRY_DB_PROPERTY_PREFIX);
        prop.setProperty(key, entry.getValue());
      }
    }
    // Disallow operations outside of transactions
    prop.setProperty("datanucleus.NontransactionalRead", "false");
    prop.setProperty("datanucleus.NontransactionalWrite", "false");
    int allocationSize = conf.getInt(ServerConfig.SENTRY_DB_VALUE_GENERATION_ALLOCATION_SIZE, ServerConfig.
            SENTRY_DB_VALUE_GENERATION_ALLOCATION_SIZE_DEFAULT);
    prop.setProperty("datanucleus.valuegeneration.increment.allocationSize", Integer.toString(allocationSize));
    return prop;
  }

  public SentryStore(Configuration conf) throws Exception {
    this.conf = conf;
    Properties prop = getDataNucleusProperties(conf);
    boolean checkSchemaVersion = conf.get(
        ServerConfig.SENTRY_VERIFY_SCHEM_VERSION,
        ServerConfig.SENTRY_VERIFY_SCHEM_VERSION_DEFAULT).equalsIgnoreCase(
        "true");

    // Schema verification should be set to false only for testing.
    // If it is set to false, appropriate datanucleus properties will be set so that
    // database schema is automatically created. This is desirable only for running tests.
    // Sentry uses <code>SentrySchemaTool</code> to create schema with the help of sql scripts.

    if (!checkSchemaVersion) {
      prop.setProperty("datanucleus.schema.autoCreateAll", "true");
    }
    pmf = JDOHelper.getPersistenceManagerFactory(prop);
    tm = new TransactionManager(pmf, conf);
    verifySentryStoreSchema(checkSchemaVersion);
    long notificationTimeout = conf.getInt(ServerConfig.SENTRY_NOTIFICATION_SYNC_TIMEOUT_MS,
            ServerConfig.SENTRY_NOTIFICATION_SYNC_TIMEOUT_DEFAULT);
    counterWait = new CounterWait(notificationTimeout, TimeUnit.MILLISECONDS);

    ownerPrivilegeWithGrant = SentryOwnerPrivilegeType.ALL_WITH_GRANT.isConfSet(conf);
  }

  public void setPersistUpdateDeltas(boolean persistUpdateDeltas) {
    this.persistUpdateDeltas = persistUpdateDeltas;
  }


  public TransactionManager getTransactionManager() {
    return tm;
  }

  public CounterWait getCounterWait() {
    return counterWait;
  }

  // ensure that the backend DB schema is set
  void verifySentryStoreSchema(boolean checkVersion) throws Exception {
    if (!checkVersion) {
      setSentryVersion(SentryStoreSchemaInfo.getSentryVersion(),
          "Schema version set implicitly");
    } else {
      String currentVersion = getSentryVersion();
      if (!SentryStoreSchemaInfo.getSentryVersion().equals(currentVersion)) {
        throw new SentryAccessDeniedException(
            "The Sentry store schema version " + currentVersion
                + " is different from distribution version "
                + SentryStoreSchemaInfo.getSentryVersion());
      }
    }
  }

  public synchronized void stop() {
    if (pmf != null) {
      pmf.close();
    }
  }

  /**
   * Get a single role with the given name inside a transaction
   * @param pm Persistence Manager instance
   * @param roleName Role name (should not be null)
   * @return single role with the given name
   */
  public MSentryRole getRole(PersistenceManager pm, String roleName) {
    Query query = pm.newQuery(MSentryRole.class);
    query.addExtension(LOAD_RESULTS_AT_COMMIT, "false");
    query.setFilter("this.roleName == :roleName");
    query.setUnique(true);

    FetchGroup grp = pm.getFetchGroup(MSentryRole.class, "fetchPrivileges");
    grp.addMember("privileges");
    pm.getFetchPlan().addGroup("fetchPrivileges");

    return (MSentryRole) query.execute(roleName);
  }

  /**
   * Get list of all roles. Should be called inside transaction.
   * @param pm Persistence manager instance
   * @return List of all roles
   */
  @SuppressWarnings("unchecked")
  public List<MSentryRole> getAllRoles(PersistenceManager pm) {
    Query query = pm.newQuery(MSentryRole.class);
    query.addExtension(LOAD_RESULTS_AT_COMMIT, "false");

    FetchGroup grp = pm.getFetchGroup(MSentryRole.class, "fetchGroups");
    grp.addMember("groups");
    pm.getFetchPlan().addGroup("fetchGroups");

    return (List<MSentryRole>) query.execute();
  }

  /**
   * Get a single user with the given name inside a transaction
   * @param pm Persistence Manager instance
   * @param userName User name (should not be null)
   * @return single user with the given name
   */
  public MSentryUser getUser(PersistenceManager pm, String userName) {
    Query query = pm.newQuery(MSentryUser.class);
    query.addExtension(LOAD_RESULTS_AT_COMMIT, "false");
    query.setFilter("this.userName == :userName");
    query.setUnique(true);

    FetchGroup grp = pm.getFetchGroup(MSentryUser.class, "fetchPrivileges");
    grp.addMember("privileges");
    pm.getFetchPlan().addGroup("fetchPrivileges");

    return (MSentryUser) query.execute(userName);
  }

  /**
   * Create a sentry user and persist it. User name is the primary key for the
   * user, so an attempt to create a user which exists fails with JDO exception.
   *
   * @param userName: Name of the user being persisted.
   *    The name is normalized.
   * @throws Exception
   */
  public void createSentryUser(final String userName) throws Exception {
    tm.executeTransactionWithRetry(
        pm -> {
          pm.setDetachAllOnCommit(false); // No need to detach objects
          String trimmedUserName = userName.trim();
          if (getUser(pm, trimmedUserName) != null) {
            throw new SentryAlreadyExistsException("User: " + trimmedUserName);
          }
          pm.makePersistent(
              new MSentryUser(trimmedUserName, System.currentTimeMillis(), Sets.newHashSet()));
          return null;
        });
  }

  /**
   * Normalize the string values - remove leading and trailing whitespaces and
   * convert to lower case
   * @return normalized input
   */
  private String trimAndLower(String input) {
    return input.trim().toLowerCase();
  }

  /**
   * Create a sentry role and persist it. Role name is the primary key for the
   * role, so an attempt to create a role which exists fails with JDO exception.
   *
   * @param roleName: Name of the role being persisted.
   *    The name is normalized.
   * @throws Exception
   */
  public void createSentryRole(final String roleName) throws Exception {
    tm.executeTransactionWithRetry(
            pm -> {
              pm.setDetachAllOnCommit(false); // No need to detach objects
              String trimmedRoleName = trimAndLower(roleName);
              if (getRole(pm, trimmedRoleName) != null) {
                throw new SentryAlreadyExistsException("Role: " + trimmedRoleName);
              }
              pm.makePersistent(new MSentryRole(trimmedRoleName));
              return null;
              });
  }

  /**
   * Get count of object of the given class
   * @param tClass Class to count
   * @param <T> Class type
   * @return count of objects or -1 in case of error
     */
  private <T> Long getCount(final Class<T> tClass) {
    try {
      return tm.executeTransaction(
              pm -> {
                pm.setDetachAllOnCommit(false); // No need to detach objects
                Query query = pm.newQuery();
                query.addExtension(LOAD_RESULTS_AT_COMMIT, "false");
                query.setClass(tClass);
                query.setResult("count(this)");
                Long result = (Long)query.execute();
                return result;
              });
    } catch (Exception e) {
       return COUNT_VALUE_UNKNOWN;
    }
  }

  /**
   * @return number of roles
   */
  public Gauge<Long> getRoleCountGauge() {
    return () -> getCount(MSentryRole.class);
  }

  /**
   * @return Number of privileges
   */
  public Gauge<Long> getPrivilegeCountGauge() {
    return () -> getCount(MSentryPrivilege.class);
  }

  /**
   * @return number of groups
   */
  public Gauge<Long> getGroupCountGauge() {
    return () -> getCount(MSentryGroup.class);
  }

  /**
   * @return Number of users
   */
  Gauge<Long> getUserCountGauge() {
    return () -> getCount(MSentryUser.class);
  }

  /**
   * @return Number of authz objects persisted
   */
  public Gauge<Long> getAuthzObjectsCountGauge() {
    return () -> {
      try {
        return getCount(MAuthzPathsMapping.class);
      } catch (Exception e) {
        LOGGER.error("Cannot read AUTHZ_PATHS_MAPPING table", e);
        return NOTIFICATION_UNKNOWN;
      }
    };
  }

  /**
   * @return Number of authz paths persisted
   */
  public Gauge<Long> getAuthzPathsCountGauge() {
    return () -> {
      try {
        return getCount(MPath.class);
      } catch (Exception e) {
        LOGGER.error("Cannot read AUTHZ_PATH table", e);
        return NOTIFICATION_UNKNOWN;
      }
    };
  }

  /**
   * @return number of threads waiting for HMS notifications to be processed
   */
  public Gauge<Integer> getHMSWaitersCountGauge() {
    return () -> counterWait.waitersCount();
  }

  /**
   * @return current value of last processed notification ID
   */
  public Gauge<Long> getLastNotificationIdGauge() {
    return () -> {
      try {
        return getLastProcessedNotificationID();
      } catch (Exception e) {
        LOGGER.error("Can not read current notificationId", e);
        return NOTIFICATION_UNKNOWN;
      }
    };
  }

  /**
   * @return ID of the path snapshot
   */
  public Gauge<Long> getLastPathsSnapshotIdGauge() {
    return () -> {
      try {
        return getCurrentAuthzPathsSnapshotID();
      } catch (Exception e) {
        LOGGER.error("Can not read current paths snapshot ID", e);
        return NOTIFICATION_UNKNOWN;
      }
    };
  }

  /**
   * @return Permissions change ID
   */
  public Gauge<Long> getPermChangeIdGauge() {
    return new Gauge<Long>() {
      @Override
      public Long getValue() {
        try {
          return tm.executeTransaction(
                  pm -> getLastProcessedChangeIDCore(pm, MSentryPermChange.class)
          );
        } catch (Exception e) {
          LOGGER.error("Can not read current permissions change ID", e);
          return NOTIFICATION_UNKNOWN;
        }
      }
    };
  }

  /**
   * @return Path change id
   */
  public Gauge<Long> getPathChangeIdGauge() {
    return () -> {
      try {
        return tm.executeTransaction(
                pm -> getLastProcessedChangeIDCore(pm, MSentryPathChange.class)
        );
      } catch (Exception e) {
        LOGGER.error("Can not read current path change ID", e);
        return NOTIFICATION_UNKNOWN;
      }
    };
  }

  /**
   * Lets the test code know how many privs are in the db, so that we know
   * if they are in fact being cleaned up when not being referenced any more.
   * @return The number of rows in the db priv table.
   */
  @VisibleForTesting
  long countMSentryPrivileges() {
    return getCount(MSentryPrivilege.class);
  }

  @VisibleForTesting
  void clearAllTables() {
    try {
      tm.executeTransaction(
              pm -> {
                pm.newQuery(MSentryRole.class).deletePersistentAll();
                pm.newQuery(MSentryGroup.class).deletePersistentAll();
                pm.newQuery(MSentryUser.class).deletePersistentAll();
                pm.newQuery(MSentryPrivilege.class).deletePersistentAll();
                pm.newQuery(MSentryPermChange.class).deletePersistentAll();
                pm.newQuery(MSentryPathChange.class).deletePersistentAll();
                pm.newQuery(MAuthzPathsMapping.class).deletePersistentAll();
                pm.newQuery(MPath.class).deletePersistentAll();
                pm.newQuery(MSentryHmsNotification.class).deletePersistentAll();
                pm.newQuery(MAuthzPathsSnapshotId.class).deletePersistentAll();
                return null;
              });
    } catch (Exception e) {
      // the method only for test, log the error and ignore the exception
      LOGGER.error(e.getMessage(), e);
    }
  }

  /**
   * Removes all the information related to HMS Objects from sentry store.
   */
  public void clearHmsPathInformation() throws Exception {
    tm.executeTransactionWithRetry(
            pm -> {
              // Data in MAuthzPathsSnapshotId.class is not cleared intentionally.
              // This data will help sentry retain the history of snapshots taken before
              // and help in picking appropriate ID even when hdfs sync is enabled/disabled.
              pm.newQuery(MSentryPathChange.class).deletePersistentAll();
              pm.newQuery(MAuthzPathsMapping.class).deletePersistentAll();
              pm.newQuery(MPath.class).deletePersistentAll();
              return null;
            });
  }

  /**
   * Purge a given delta change table, with a specified number of changes to be kept.
   *
   * @param cls the class of a perm/path delta change {@link MSentryPermChange} or
   *            {@link MSentryPathChange}.
   * @param pm a {@link PersistenceManager} instance.
   * @param changesToKeep the number of changes the caller want to keep.
   * @param <T> the type of delta change class.
   */
  @VisibleForTesting
  <T extends MSentryChange> void purgeDeltaChangeTableCore(
      Class<T> cls, PersistenceManager pm, long changesToKeep) {
    Preconditions.checkArgument(changesToKeep >= 0,
        "changes to keep must be a non-negative number");
    long lastChangedID = getLastProcessedChangeIDCore(pm, cls);
    long maxIDDeleted = lastChangedID - changesToKeep;

    Query query = pm.newQuery(cls);
    query.addExtension(LOAD_RESULTS_AT_COMMIT, "false");

    // It is an approximation of "SELECT ... LIMIT CHANGE_TO_KEEP" in SQL, because JDO w/ derby
    // does not support "LIMIT".
    // See: http://www.datanucleus.org/products/datanucleus/jdo/jdoql_declarative.html
    query.setFilter("changeID <= maxChangedIdDeleted");
    query.declareParameters("long maxChangedIdDeleted");
    long numDeleted = query.deletePersistentAll(maxIDDeleted);
    if (numDeleted > 0) {
      LOGGER.info(String.format("Purged %d of %s to changeID=%d",
              numDeleted, cls.getSimpleName(), maxIDDeleted));
    }
  }

  /**
   * Purge notification id table, keeping a specified number of entries.
   * @param pm a {@link PersistenceManager} instance.
   * @param changesToKeep  the number of changes the caller want to keep.
   */
  @VisibleForTesting
  protected void purgeNotificationIdTableCore(PersistenceManager pm,
      long changesToKeep) {
    Preconditions.checkArgument(changesToKeep > 0,
      "You need to keep at least one entry in SENTRY_HMS_NOTIFICATION_ID table");
    long lastNotificationID = getLastProcessedNotificationIDCore(pm);
    Query query = pm.newQuery(MSentryHmsNotification.class);
    query.addExtension(LOAD_RESULTS_AT_COMMIT, "false");

    // It is an approximation of "SELECT ... LIMIT CHANGE_TO_KEEP" in SQL, because JDO w/ derby
    // does not support "LIMIT".
    // See: http://www.datanucleus.org/products/datanucleus/jdo/jdoql_declarative.html
    query.setFilter("notificationId <= maxNotificationIdDeleted");
    query.declareParameters("long maxNotificationIdDeleted");
    long numDeleted = query.deletePersistentAll(lastNotificationID - changesToKeep);
    if (numDeleted > 0) {
      LOGGER.info("Purged {} of {}", numDeleted, MSentryHmsNotification.class.getSimpleName());
    }
  }

  /**
   * Purge delta change tables, {@link MSentryPermChange} and {@link MSentryPathChange}.
   * The number of deltas to keep is configurable
   */
  public void purgeDeltaChangeTables() {
    final int changesToKeep = conf.getInt(ServerConfig.SENTRY_DELTA_KEEP_COUNT,
            ServerConfig.SENTRY_DELTA_KEEP_COUNT_DEFAULT);
    LOGGER.info("Purging MSentryPathUpdate and MSentyPermUpdate tables, leaving {} entries",
            changesToKeep);
    try {
      tm.executeTransaction(pm -> {
        pm.setDetachAllOnCommit(false); // No need to detach objects
        purgeDeltaChangeTableCore(MSentryPermChange.class, pm, changesToKeep);
        LOGGER.info("MSentryPermChange table has been purged.");
        purgeDeltaChangeTableCore(MSentryPathChange.class, pm, changesToKeep);
        LOGGER.info("MSentryPathUpdate table has been purged.");
        return null;
      });
    } catch (Exception e) {
      LOGGER.error("Delta change cleaning process encountered an error", e);
    }
  }

  /**
   * Purge hms notification id table , {@link MSentryHmsNotification}.
   * The number of notifications id's to be kept is based on configuration
   * sentry.server.delta.keep.count
   */
  public void purgeNotificationIdTable() {
    final int changesToKeep = conf.getInt(ServerConfig.SENTRY_HMS_NOTIFICATION_ID_KEEP_COUNT,
      ServerConfig.SENTRY_HMS_NOTIFICATION_ID_KEEP_COUNT_DEFAULT);
    LOGGER.debug("Purging MSentryHmsNotification table, leaving {} entries",
      changesToKeep);
    try {
      tm.executeTransaction(pm -> {
        pm.setDetachAllOnCommit(false); // No need to detach objects
        purgeNotificationIdTableCore(pm, changesToKeep);
        return null;
      });
    } catch (Exception e) {
      LOGGER.error("MSentryHmsNotification cleaning process encountered an error", e);
    }
  }

  @Override
  public void alterSentryRoleGrantPrivileges(final String roleName,
    final Set<TSentryPrivilege> privileges) throws Exception {
    alterSentryGrantPrivileges(SentryPrincipalType.ROLE, roleName, privileges, null);
  }

  /**
   * Grant privileges to a principal and update sentry perm change table accordingly
   *
   * Iterate over each thrift privilege object and create the MSentryPrivilege equivalent object
   *
   * @param type
   * @param name
   * @param privileges
   * @param updatesToPersist
   * @throws Exception
   */
  synchronized void alterSentryGrantPrivileges(SentryPrincipalType type, final String name,
    final Set<TSentryPrivilege> privileges,
    final List<Update>updatesToPersist) throws Exception {

    execute(updatesToPersist, pm -> {
      pm.setDetachAllOnCommit(false); // No need to detach objects
<<<<<<< HEAD

      // first do grant check
      grantOptionCheck(pm, grantorPrincipal, privilege);

      // Alter sentry Role and grant Privilege.
      MSentryPrivilege mPrivilege = alterSentryGrantPrivilegeCore(pm, type,
              name, privilege);
=======
      String trimmedEntityName = trimAndLower(name);

      for (TSentryPrivilege privilege : privileges) {
        // Alter sentry Role and grant Privilege.
        MSentryPrivilege mPrivilege = alterSentryGrantPrivilegeCore(pm, type,
            trimmedEntityName, privilege);
>>>>>>> d4c62284

        if (mPrivilege != null) {
          // update the privilege to be the one actually updated.
          convertToTSentryPrivilege(mPrivilege, privilege);
        }
      }
      return null;
    });
  }

<<<<<<< HEAD
  /**
   * This is a copy of the {@link #alterSentryGrantPrivilege} that accepts the grantorPrincipal
   * as a parameter, except that this does not check for the grant option.
   *
   * <p/>This method is exclusively used by the
   * {@link org.apache.sentry.provider.db.tools.SentrySchemaTool#doUpgrade(String)} so that it can
   * modify the Sentry DB as an admin user without checking for the grant option.
   *
   * @param type Type of principal to which privilege is granted.
   * @param name the name of the principal to which privilege is granted.
   * @param privilege the given privilege
   * @throws Exception
   */
  public synchronized void alterSentryGrantPrivilege(final SentryPrincipalType type,
    final String name, final TSentryPrivilege privilege) throws Exception {
    execute((Update)null, new TransactionBlock<Object>() {
      public Object execute(PersistenceManager pm) throws Exception {
        pm.setDetachAllOnCommit(false); // No need to detach objects
        String trimmedPrincipalName = trimAndLower(name);

        // Alter sentry Role and grant Privilege.
        MSentryPrivilege mPrivilege = alterSentryGrantPrivilegeCore(pm, type,
          trimmedPrincipalName, privilege);

        if (mPrivilege != null) {
          // update the privilege to be the one actually updated.
          convertToTSentryPrivilege(mPrivilege, privilege);
        }
        return null;
      }
    });
  }

  /**
   * Alter a given sentry role to grant a set of privileges, as well as persist the
   * corresponding permission change to MSentryPermChange table in a single transaction.
   * Internally calls alterSentryGrantPrivilege.
   *
   * @param grantorPrincipal User name
   * @param roleName the given role name
   * @param privileges a Set of privileges
   * @param privilegesUpdateMap the corresponding <privilege, DeltaTransactionBlock> map
   * @throws Exception
   *
   */
  public void alterSentryRoleGrantPrivileges(final String grantorPrincipal,
      final String roleName, final Set<TSentryPrivilege> privileges,
      final Map<TSentryPrivilege, Update> privilegesUpdateMap) throws Exception {
=======
  @Override
  public void alterSentryRoleGrantPrivileges(final String roleName,
    final Set<TSentryPrivilege> privileges,
    final Map<TSentryPrivilege, Update> privilegesUpdateMap) throws Exception {
>>>>>>> d4c62284

    Preconditions.checkNotNull(privilegesUpdateMap);
    alterSentryGrantPrivileges(SentryPrincipalType.ROLE, roleName, privileges, new ArrayList<>(privilegesUpdateMap.values()));
  }

  /**
   * Find the privilege in entityPrivileges that matches the input privilege.
   * Function contains() only returns if there is a match, but does not return matching privilege
   * in entityPrivileges.
   * inputPrivilege contains all privilege fields except the roles and users information.
   * we need to find the privilege with all users and roles that matches the inputPrivilege.
   * @param entityPrivileges the privileges to search, which is fetched from DB, containing
   * associated users and/or roles
   * @param inputPrivilege input privilege to match. It is constructed in memory, does not contain
   * associated users and/or roles
   * @return matched privilege in entityPrivileges. When there is no match, return null
   */
   private MSentryPrivilege findMatchPrivilege(
      Set<MSentryPrivilege> entityPrivileges,
      MSentryPrivilege inputPrivilege) {

     for (MSentryPrivilege entityPrivilege : entityPrivileges) {
       if (entityPrivilege.equals(inputPrivilege)) {
         return entityPrivilege;
       }
     }

     return null;
   }

  /**
   * For the TSentryPrivilege object create a corresponding MSentryPrivilege object
   *
   * If ALL is being granted and SELECT/INSERT already exist, the older
   * privielges need to be deleted first in order to prevent having overlapping privileges
   * 
   * @param pm
   * @param type
   * @param entityName
   * @param privilege
   * @return
   * @throws SentryNoSuchObjectException
   * @throws SentryInvalidInputException
   */
  private MSentryPrivilege alterSentryGrantPrivilegeCore(PersistenceManager pm,
     SentryPrincipalType type,
     String entityName, TSentryPrivilege privilege)
      throws SentryNoSuchObjectException, SentryInvalidInputException {
    MSentryPrivilege mPrivilege = null;

    entityName = entityName.trim();
    if (type.equals(SentryPrincipalType.ROLE)) {
      entityName = entityName.toLowerCase();
    }

    PrivilegePrincipal mEntity = getEntity(pm, entityName, type);
    if (mEntity == null) {
      if(type == SentryPrincipalType.ROLE) {
        throw noSuchRole(entityName);
      } else if(type == SentryPrincipalType.USER) {
        // User might not exist. Creating one.
        mEntity = new MSentryUser(entityName, System.currentTimeMillis(), Sets.newHashSet());
      }
    }

    if(privilege.getPrivilegeScope().equalsIgnoreCase(PrivilegeScope.URI.name())
        && StringUtils.isBlank(privilege.getURI())) {
      throw new SentryInvalidInputException("cannot grant URI privileges to Null or EMPTY location");
    }

    if ((!isNULL(privilege.getColumnName()) || !isNULL(privilege.getTableName())
        || !isNULL(privilege.getDbName()))
        && !AccessConstants.OWNER.equalsIgnoreCase(privilege.getAction())) {
      // If Grant is for ALL and individual privileges already exists (i.e. insert/select/create..)
      // need to remove it and GRANT ALL..
      if (AccessConstants.ALL.equalsIgnoreCase(privilege.getAction())
          || AccessConstants.ACTION_ALL.equalsIgnoreCase(privilege.getAction())) {
        dropPrivilegesForGrantAll(pm, mEntity, privilege);
      } else {
        // If Grant is for Either INSERT/SELECT and ALL already exists..
        // do nothing..
        TSentryPrivilege tAll = new TSentryPrivilege(privilege);
        tAll.setAction(AccessConstants.ALL);
        MSentryPrivilege mAll1 =
            findMatchPrivilege(mEntity.getPrivileges(), convertToMSentryPrivilege(tAll));
        tAll.setAction(AccessConstants.ACTION_ALL);
        MSentryPrivilege mAll2 =
            findMatchPrivilege(mEntity.getPrivileges(), convertToMSentryPrivilege(tAll));
        if (mAll1 != null) {
          return null;
        }
        if (mAll2 != null) {
          return null;
        }
      }
    }

    mPrivilege = getMSentryPrivilege(privilege, pm);
    if (mPrivilege == null) {
      mPrivilege = convertToMSentryPrivilege(privilege);
    }
    mPrivilege.appendPrincipal(mEntity);
    pm.makePersistent(mPrivilege);
    return mPrivilege;
  }

  /**
   * Drop all individual privileges from the privilege entity that form the grant all operation.
   *
   * @param pm The PersistenceManager to persist the changes.
   * @param principal The Sentry principal from where to drop the privileges.
   * @param privilege The Sentry privilege that has the authorizable object from where to drop the privileges.
   * @throws SentryInvalidInputException If an error occurs when dropping the privileges.
   */
  private void dropPrivilegesForGrantAll(PersistenceManager pm, PrivilegePrincipal principal,
    TSentryPrivilege privilege) throws SentryInvalidInputException {

    // Re-use this object to search for the specific privilege
    TSentryPrivilege tNotAll = new TSentryPrivilege(privilege);

    for (String action : ALL_ACTIONS) {
      // These privileges do not form part of the grant all operation.
      // For instance, a role/user may have the OWNER and ALL privileges together.
      if (action.equalsIgnoreCase(AccessConstants.OWNER)) {
        continue;
      }

      // Set the action to search in the set of privileges of the entity
      tNotAll.setAction(action);

      MSentryPrivilege mAction =
        findMatchPrivilege(principal.getPrivileges(), convertToMSentryPrivilege(tNotAll));
      if (mAction != null) {
        mAction.removePrincipal(principal);
        persistPrivilege(pm, mAction);
      }
    }
  }

  /**
   * Alter a given sentry user to grant a set of privileges.
   * Internally calls alterSentryGrantPrivileges.
   *
   * @param userName User name
   * @param privileges Set of privileges
   * @throws Exception
   */
  public void alterSentryUserGrantPrivileges(final String userName,
    final Set<TSentryPrivilege> privileges) throws Exception {

    try {
      MSentryUser userEntry = getMSentryUserByName(userName, false);
      if (userEntry == null) {
        createSentryUser(userName);
      }
    } catch (SentryAlreadyExistsException e) {
        // the user may be created by other thread, so swallow the exception and proceed
    }

    alterSentryGrantPrivileges(SentryPrincipalType.USER, userName, privileges, null);
  }

  /**
   * Alter a give sentry user/role to set owner privilege, as well as persist the corresponding
   * permission change to MSentryPermChange table in a single transaction.
   * Creates User, if it is not already there.
   * Internally calls alterSentryGrantPrivileges.
   * @param principalName principalType name to which permissions should be granted.
   * @param entityType Principal Type
   * @param privilege Privilege to be granted
   * @param update DeltaTransactionBlock
   * @throws Exception
   */
  public void alterSentryGrantOwnerPrivilege(final String principalName, SentryPrincipalType entityType,
                                              final TSentryPrivilege privilege,
                                              final Update update) throws Exception {
    execute(update, pm -> {
      pm.setDetachAllOnCommit(false); // No need to detach objects

      // Alter sentry Role and grant Privilege.
      MSentryPrivilege mPrivilege = alterSentryGrantPrivilegeCore(pm, entityType,
          principalName, privilege);

      if (mPrivilege != null) {
        // update the privilege to be the one actually updated.
        convertToTSentryPrivilege(mPrivilege, privilege);
      }
      return null;
    });
  }

  /**
   * Get the user entry by user name
   * @param userName the name of the user
   * @return the user entry
   * @throws Exception if the specified user does not exist
   */
  @VisibleForTesting
  public MSentryUser getMSentryUserByName(final String userName) throws Exception {
    return getMSentryUserByName(userName, true);
  }

  /**
   * Get the user entry by user name
   * @param userName the name of the user
   * @param throwExceptionIfNotExist true: throw exception if user does not exist; false: return null
   * @return the user entry or null
   * @throws Exception if the specified user does not exist and throwExceptionIfNotExist is true
   */
  MSentryUser getMSentryUserByName(final String userName, boolean throwExceptionIfNotExist) throws Exception {
    return tm.executeTransaction(
        new TransactionBlock<MSentryUser>() {
          public MSentryUser execute(PersistenceManager pm) throws Exception {
            String trimmedUserName = userName.trim();
            MSentryUser sentryUser = getUser(pm, trimmedUserName);
            if (sentryUser == null) {
              if (throwExceptionIfNotExist) {
                throw noSuchUser(trimmedUserName);
              }
              else {
                return null;
              }
            }
            return sentryUser;
          }
        });
  }

  /**
   * Alter a given sentry user to revoke a set of privileges.
   * Internally calls alterSentryRevokePrivileges.
   *
   * @param userName the given user name
   * @param tPrivileges a Set of privileges
   * @throws Exception
   *
   */
  public void alterSentryUserRevokePrivileges(final String userName,
    final Set<TSentryPrivilege> tPrivileges) throws Exception {
    alterSentryRevokePrivileges(SentryPrincipalType.USER, userName, tPrivileges, null);
  }

  @Override
  public void alterSentryRoleRevokePrivileges(final String roleName,
    final Set<TSentryPrivilege> tPrivileges)
    throws Exception {
    alterSentryRevokePrivileges(SentryPrincipalType.ROLE, roleName, tPrivileges, null);
  }

  /**
   * Revoke privileges from a principal and update sentry perm change table accordingly
   *
   * Iterate over each thrift privilege object and delete the MSentryPrivilege equivalent object
   * and also all the children privilege objects
   *
   * @param type
   * @param principalName
   * @param privileges
   * @param updatesToDelete
   * @throws Exception
   */
  synchronized void alterSentryRevokePrivileges(SentryPrincipalType type, final String principalName,
    final Set<TSentryPrivilege> privileges,
    final List<Update> updatesToDelete) throws Exception {
    execute(updatesToDelete, pm -> {
      pm.setDetachAllOnCommit(false); // No need to detach objects
<<<<<<< HEAD

      // first do revoke check
      grantOptionCheck(pm, grantorPrincipal, tPrivilege);

      alterSentryRevokePrivilegeCore(pm, type, principalName, tPrivilege);
=======
      String trimmedEntityName = safeTrimLower(principalName);

      for (TSentryPrivilege tPrivilege : privileges) {
        alterSentryRevokePrivilegeCore(pm, type, trimmedEntityName, tPrivilege);
      }
>>>>>>> d4c62284
      return null;
    });
  }

  @Override
  public void alterSentryRoleRevokePrivileges(final String roleName, final Set<TSentryPrivilege> tPrivileges,
    final Map<TSentryPrivilege, Update> privilegesUpdateMap)
    throws Exception {

    Preconditions.checkNotNull(privilegesUpdateMap);
    alterSentryRevokePrivileges(SentryPrincipalType.ROLE, roleName, tPrivileges, new ArrayList<>(privilegesUpdateMap.values()));
  }

  /**
   * For the TSentryPrivilege object delete a corresponding MSentryPrivilege object
   *
   * Also delete the corresponding child privileges
   *
   * @param pm
   * @param type
   * @param entityName
   * @param privilege
   * @return
   * @throws SentryNoSuchObjectException
   * @throws SentryInvalidInputException
   */
  private void alterSentryRevokePrivilegeCore(PersistenceManager pm, SentryPrincipalType type,
      String entityName, TSentryPrivilege tPrivilege)
      throws SentryNoSuchObjectException, SentryInvalidInputException {
    if (entityName == null) {
      throw new SentryInvalidInputException("Null entityName");
    }

    entityName = entityName.trim();
    if (type.equals(SentryPrincipalType.ROLE)) {
      entityName = entityName.toLowerCase();
    }

    PrivilegePrincipal mEntity = getEntity(pm, entityName, type);
    if (mEntity == null) {
      if(type == SentryPrincipalType.ROLE) {
        throw noSuchRole(entityName);
      } else if(type == SentryPrincipalType.USER) {
        throw noSuchUser (entityName);
      }
    }
    if(tPrivilege.getPrivilegeScope().equalsIgnoreCase(PrivilegeScope.URI.name())
        && StringUtils.isBlank(tPrivilege.getURI())) {
      throw new SentryInvalidInputException("cannot revoke URI privileges from Null or EMPTY location");
    }

    MSentryPrivilege mPrivilege = getMSentryPrivilege(tPrivilege, pm);
    if (mPrivilege == null) {
      mPrivilege = convertToMSentryPrivilege(tPrivilege);
    } else {
      mPrivilege = pm.detachCopy(mPrivilege);
    }

    Set<MSentryPrivilege> privilegeGraph = new HashSet<>();
    if (mPrivilege.getGrantOption() != null) {
      privilegeGraph.add(mPrivilege);
    } else {
      MSentryPrivilege mTure = new MSentryPrivilege(mPrivilege);
      mTure.setGrantOption(true);
      privilegeGraph.add(mTure);
      MSentryPrivilege mFalse = new MSentryPrivilege(mPrivilege);
      mFalse.setGrantOption(false);
      privilegeGraph.add(mFalse);
    }
    // Get the privilege graph
    populateChildren(pm, type, Sets.newHashSet(entityName), mPrivilege, privilegeGraph);
    for (MSentryPrivilege childPriv : privilegeGraph) {
      revokePrivilege(pm, tPrivilege, mEntity, childPriv);
    }
    persistEntity(pm , type, mEntity);
  }

  /**
   * Roles/Users can be granted ALL, SELECT, and INSERT on tables. When
   * a role/user has ALL and SELECT or INSERT are revoked, we need to remove the ALL
   * privilege and add SELECT (INSERT was revoked) or INSERT (SELECT was revoked).
   */
  private void revokePartial(PersistenceManager pm,
                             TSentryPrivilege requestedPrivToRevoke,
                             PrivilegePrincipal mEntity,
                             MSentryPrivilege currentPrivilege) throws SentryInvalidInputException {
    MSentryPrivilege persistedPriv =
      getMSentryPrivilege(convertToTSentryPrivilege(currentPrivilege), pm);
    if (persistedPriv == null) {
      // The privilege corresponding to the currentPrivilege doesn't exist in the persistent
      // store, so we create a fake one for the code below. The fake one is not associated with
      // any role and shouldn't be stored in the persistent storage.
      persistedPriv = convertToMSentryPrivilege(convertToTSentryPrivilege(currentPrivilege));
    }

    if (requestedPrivToRevoke.getAction().equalsIgnoreCase(AccessConstants.ALL) ||
            requestedPrivToRevoke.getAction().equalsIgnoreCase(AccessConstants.ACTION_ALL)) {
      if ((!persistedPriv.getRoles().isEmpty() || !persistedPriv.getUsers().isEmpty()) &&
              mEntity != null) {
        persistedPriv.removePrincipal(mEntity);
        persistPrivilege(pm, persistedPriv);
      }
    } else {

      Set<String> addActions = new HashSet<String>();
      for (String actionToAdd : PARTIAL_REVOKE_ACTIONS) {
        if( !requestedPrivToRevoke.getAction().equalsIgnoreCase(actionToAdd) &&
            !currentPrivilege.getAction().equalsIgnoreCase(actionToAdd) &&
            !AccessConstants.ALL.equalsIgnoreCase(actionToAdd) &&
            !AccessConstants.ACTION_ALL.equalsIgnoreCase(actionToAdd)) {
          addActions.add(actionToAdd);
        }
      }

      if (mEntity != null) {
        revokePrivilegeAndGrantPartial(pm, mEntity, currentPrivilege, persistedPriv, addActions);
      }
    }
  }

  /**
   * Persists the changes in principal
   * @param pm persistence manager
   * @param type Type of privilege principal
   * @param principal privilege principal to persist
   *
   */
  private void persistEntity(PersistenceManager pm, SentryPrincipalType type, PrivilegePrincipal principal) {
    if (type == SentryPrincipalType.USER && isUserStale((MSentryUser) principal)) {
      pm.deletePersistent(principal);
      return;
    }
    pm.makePersistent(principal);
  }

  private boolean isUserStale(MSentryUser user) {
    if (user.getPrivileges().isEmpty() && user.getRoles().isEmpty()) {
      return true;
    }

    return false;
  }

  private void persistPrivilege(PersistenceManager pm, MSentryPrivilege privilege) {
    if (isPrivilegeStale(privilege)) {
        pm.deletePersistent(privilege);
      return;
    }

    pm.makePersistent(privilege);
  }


  private boolean isPrivilegeStale(MSentryPrivilege privilege) {
    if (privilege.getUsers().isEmpty() && privilege.getRoles().isEmpty()) {
      return true;
    }

    return false;
  }

  private boolean isPrivilegeStale(MSentryGMPrivilege privilege) {
    if (privilege.getRoles().isEmpty()) {
      return true;
    }

    return false;
  }

  private void revokePrivilegeAndGrantPartial(PersistenceManager pm, PrivilegePrincipal mEntity,
                                              MSentryPrivilege currentPrivilege,
                                              MSentryPrivilege persistedPriv,
                                              Set<String> addActions) throws SentryInvalidInputException {
    // If table / URI, remove ALL
    persistedPriv = getMSentryPrivilege(convertToTSentryPrivilege(persistedPriv), pm);
    if (persistedPriv != null) {
      persistedPriv.removePrincipal(mEntity);
      persistPrivilege(pm, persistedPriv);
    }
    currentPrivilege.setAction(AccessConstants.ALL);
    persistedPriv = getMSentryPrivilege(convertToTSentryPrivilege(currentPrivilege), pm);
    if (persistedPriv != null && mEntity.getPrivileges().contains(persistedPriv)) {
      persistedPriv.removePrincipal(mEntity);
      persistPrivilege(pm, persistedPriv);
      // add decomposed actions
      for (String addAction : addActions) {
        currentPrivilege.setAction(addAction);
        TSentryPrivilege tSentryPrivilege = convertToTSentryPrivilege(currentPrivilege);
        persistedPriv = getMSentryPrivilege(tSentryPrivilege, pm);
        if (persistedPriv == null) {
          persistedPriv = convertToMSentryPrivilege(tSentryPrivilege);
        }
        mEntity.appendPrivilege(persistedPriv);
      }
      persistedPriv.appendPrincipal(mEntity);
      pm.makePersistent(persistedPriv);
    }
  }

  /**
   * Revoke privilege from role
   */
  private void revokePrivilege(PersistenceManager pm, TSentryPrivilege tPrivilege,
                               PrivilegePrincipal mEntity, MSentryPrivilege mPrivilege)
    throws SentryInvalidInputException {
    if (PARTIAL_REVOKE_ACTIONS.contains(mPrivilege.getAction())) {
      // if this privilege is in partial revoke actions
      // we will do partial revoke
      revokePartial(pm, tPrivilege, mEntity, mPrivilege);
    } else {
      // otherwise,
      // we will revoke it from role directly
      MSentryPrivilege persistedPriv = getMSentryPrivilege(convertToTSentryPrivilege(mPrivilege), pm);
      if (persistedPriv != null) {
        persistedPriv.removePrincipal(mEntity);
        persistPrivilege(pm, persistedPriv);
      }
    }
  }

  /**
   * Explore Privilege graph and collect child privileges.
   * The responsibility to commit/rollback the transaction should be handled by the caller.
   */
  private void populateChildren(PersistenceManager pm, SentryPrincipalType entityType, Set<String> entityNames, MSentryPrivilege priv,
      Collection<MSentryPrivilege> children) throws SentryInvalidInputException {
    Preconditions.checkNotNull(pm);
    if (!isNULL(priv.getServerName()) || !isNULL(priv.getDbName())
        || !isNULL(priv.getTableName())) {
      // Get all TableLevel Privs
      Set<MSentryPrivilege> childPrivs = getChildPrivileges(pm, entityType, entityNames, priv);
      for (MSentryPrivilege childPriv : childPrivs) {
        // Only recurse for table level privs..
        if (!isNULL(childPriv.getDbName()) && !isNULL(childPriv.getTableName())
            && !isNULL(childPriv.getColumnName())) {
          populateChildren(pm, entityType, entityNames, childPriv, children);
        }
        // The method getChildPrivileges() didn't do filter on "action",
        // if the action is not "All", it should judge the action of children privilege.
        // For example: a user has a privilege “All on Col1”,
        // if the operation is “REVOKE INSERT on table”
        // the privilege should be the child of table level privilege.
        // but the privilege may still have other meaning, likes "SELECT, CREATE etc. on Col1".
        // and the privileges like "SELECT, CREATE etc. on Col1" should not be revoke.
        if (!priv.isActionALL()) {
          if (childPriv.isActionALL()) {
            // If the child privilege is All, we should convert it to the same
            // privilege with parent
            childPriv.setAction(priv.getAction());
          }
          // Only include privilege that imply the parent privilege.
          if (!priv.implies(childPriv)) {
            continue;
          }
        }
        children.add(childPriv);
      }
    }
  }

  private Set<MSentryPrivilege> getChildPrivileges(PersistenceManager pm, SentryPrincipalType entityType, Set<String> entityNames,
      MSentryPrivilege parent) throws SentryInvalidInputException {
    // Column and URI do not have children
    if (!isNULL(parent.getColumnName()) || !isNULL(parent.getURI())) {
      return Collections.emptySet();
    }

    Query query = pm.newQuery(MSentryPrivilege.class);
    QueryParamBuilder paramBuilder = null;
    if (entityType == SentryPrincipalType.ROLE) {
      paramBuilder = QueryParamBuilder.addRolesFilter(query, null, entityNames).add(SERVER_NAME, parent.getServerName());
    } else if (entityType == SentryPrincipalType.USER) {
      paramBuilder = QueryParamBuilder.addUsersFilter(query, null, entityNames).add(SERVER_NAME, parent.getServerName());
    } else {
      throw new SentryInvalidInputException("entityType" + entityType + " is not valid");
    }

    if (!isNULL(parent.getDbName())) {
      paramBuilder.add(DB_NAME, parent.getDbName());
      if (!isNULL(parent.getTableName())) {
        paramBuilder.add(TABLE_NAME, parent.getTableName())
            .addNotNull(COLUMN_NAME);
      } else {
        paramBuilder.addNotNull(TABLE_NAME);
      }
    } else {
      // Add condition dbName != NULL || URI != NULL
      paramBuilder.newChild()
          .addNotNull(DB_NAME)
          .addNotNull(URI);
    }

    query.setFilter(paramBuilder.toString());
    query.setResult("privilegeScope, serverName, dbName, tableName, columnName," +
        " URI, action, grantOption");
    List<Object[]> privObjects =
        (List<Object[]>) query.executeWithMap(paramBuilder.getArguments());
    Set<MSentryPrivilege> privileges = new HashSet<>(privObjects.size());
    for (Object[] privObj : privObjects) {
      String scope        = (String)privObj[0];
      String serverName   = (String)privObj[1];
      String dbName       = (String)privObj[2];
      String tableName    = (String) privObj[3];
      String columnName   = (String) privObj[4];
      String URI          = (String) privObj[5];
      String action       = (String) privObj[6];
      Boolean grantOption = (Boolean) privObj[7];
      MSentryPrivilege priv =
          new MSentryPrivilege(scope, serverName, dbName, tableName,
              columnName, URI, action, grantOption);
      privileges.add(priv);
    }
    return privileges;
  }

  /**
   * Drop a given sentry user.
   *
   * @param userName the given user name
   * @throws Exception
   */
  public void dropSentryUser(final String userName) throws Exception {
    tm.executeTransactionWithRetry(
        new TransactionBlock<Object>() {
          public Object execute(PersistenceManager pm) throws Exception {
            pm.setDetachAllOnCommit(false); // No need to detach objects
            dropSentryUserCore(pm, userName);
            return null;
          }
        });
  }

  /**
   * Drop a given sentry user. As well as persist the corresponding
   * permission change to MSentryPermChange table in a single transaction.
   *
   * @param userName the given user name
   * @param update the corresponding permission delta update
   * @throws Exception
   */
  public synchronized void dropSentryUser(final String userName,
      final Update update) throws Exception {
    execute(update, new TransactionBlock<Object>() {
      public Object execute(PersistenceManager pm) throws Exception {
        pm.setDetachAllOnCommit(false); // No need to detach objects
        dropSentryUserCore(pm, userName);
        return null;
      }
    });
  }

  private void dropSentryUserCore(PersistenceManager pm, String userName)
      throws SentryNoSuchObjectException {
    String lUserName = userName.trim();
    MSentryUser sentryUser = getUser(pm, lUserName);
    if (sentryUser == null) {
      throw noSuchUser(lUserName);
    }
    removePrivilegesForUser(pm, sentryUser);
    pm.deletePersistent(sentryUser);
  }

  /**
   * Removes all the privileges associated with
   * a particular user. After this dis-association if the
   * privilege doesn't have any users associated it will be
   * removed from the underlying persistence layer.
   * @param pm Instance of PersistenceManager
   * @param sentryUser User for which all the privileges are to be removed.
   */
  private void removePrivilegesForUser(PersistenceManager pm, MSentryUser sentryUser) {
    List<MSentryPrivilege> privilegesCopy = new ArrayList<>(sentryUser.getPrivileges());

    sentryUser.removePrivileges();

    removeStaledPrivileges(pm, privilegesCopy);
  }

  /**
   * Return the privileges on the authorizable object specified in tPriv, and including
   * privileges on the child authorizable objects.
   * @param tPriv the privilege that specifies the authorizable object to find its privileges
   * @param pm persistant manager
   * @return  the privileges on the authorizable object specified in tPriv
   */
  @SuppressWarnings("unchecked")
  private List<MSentryPrivilege> getMSentryPrivileges(TSentryPrivilege tPriv, PersistenceManager pm) {
    Query query = pm.newQuery(MSentryPrivilege.class);
    QueryParamBuilder paramBuilder = QueryParamBuilder.newQueryParamBuilder();
    paramBuilder
            .add(SERVER_NAME, tPriv.getServerName())
            .add("action", tPriv.getAction());

    if (!isNULL(tPriv.getDbName())) {
      paramBuilder.add(DB_NAME, tPriv.getDbName());
      if (!isNULL(tPriv.getTableName())) {
        paramBuilder.add(TABLE_NAME, tPriv.getTableName());
        if (!isNULL(tPriv.getColumnName())) {
          paramBuilder.add(COLUMN_NAME, tPriv.getColumnName());
        }
      }
    } else if (!isNULL(tPriv.getURI())) {
      // if db is null, uri is not null
      paramBuilder.add(URI, tPriv.getURI(), true);
    }

    query.setFilter(paramBuilder.toString());

    FetchGroup grp = pm.getFetchGroup(MSentryPrivilege.class, "fetchRolesUsers");
    grp.addMember("roles").addMember("users");
    pm.getFetchPlan().addGroup("fetchRolesUsers");

    return (List<MSentryPrivilege>) query.executeWithMap(paramBuilder.getArguments());
  }

  /**
   * Return the privileges on the authorizable object specified in tPriv, and not including
   * privileges on the child authorizable objects.
   * @param tPriv the privilege that specifies the authorizable object to find its privileges
   * @param pm persistant manager
   * @return  the privileges on the authorizable object specified in tPriv
   */
  @SuppressWarnings("unchecked")
  private List<MSentryPrivilege> getMSentryPrivilegesExactMatch(TSentryPrivilege tPriv, PersistenceManager pm) {
    Query query = pm.newQuery(MSentryPrivilege.class);
    QueryParamBuilder paramBuilder = QueryParamBuilder.newQueryParamBuilder();
    paramBuilder
        .add(SERVER_NAME, tPriv.getServerName())
        .add("action", tPriv.getAction())
        .add(DB_NAME, tPriv.getDbName())
        .add(TABLE_NAME, tPriv.getTableName())
        .add(COLUMN_NAME, tPriv.getColumnName())
        .add(URI, tPriv.getURI(), true);

    query.setFilter(paramBuilder.toString());
    return (List<MSentryPrivilege>) query.executeWithMap(paramBuilder.getArguments());
  }

  private MSentryPrivilege getMSentryPrivilege(TSentryPrivilege tPriv, PersistenceManager pm) {
    Boolean grantOption = null;
    if (tPriv.getGrantOption().equals(TSentryGrantOption.TRUE)) {
      grantOption = true;
    } else if (tPriv.getGrantOption().equals(TSentryGrantOption.FALSE)) {
      grantOption = false;
    }

    QueryParamBuilder paramBuilder = QueryParamBuilder.newQueryParamBuilder();
    paramBuilder.add(SERVER_NAME, tPriv.getServerName())
            .add(DB_NAME, tPriv.getDbName())
            .add(TABLE_NAME, tPriv.getTableName())
            .add(COLUMN_NAME, tPriv.getColumnName())
            .add(URI, tPriv.getURI(), true)
            .addObject(GRANT_OPTION, grantOption)
            .add(ACTION, tPriv.getAction());

    Query query = pm.newQuery(MSentryPrivilege.class);
    query.setUnique(true);
    query.setFilter(paramBuilder.toString());
    return (MSentryPrivilege)query.executeWithMap(paramBuilder.getArguments());
  }

  /**
   * Drop a given sentry role.
   *
   * @param roleName the given role name
   * @throws Exception
   */
  public void dropSentryRole(final String roleName) throws Exception {
    tm.executeTransactionWithRetry(
            pm -> {
              pm.setDetachAllOnCommit(false); // No need to detach objects
              dropSentryRoleCore(pm, roleName);
              return null;
            });
  }

  /**
   * Drop a given sentry role. As well as persist the corresponding
   * permission change to MSentryPermChange table in a single transaction.
   *
   * @param roleName the given role name
   * @param update the corresponding permission delta update
   * @throws Exception
   */
  public synchronized void dropSentryRole(final String roleName,
      final Update update) throws Exception {
    execute(update, pm -> {
      pm.setDetachAllOnCommit(false); // No need to detach objects
      dropSentryRoleCore(pm, roleName);
      return null;
    });
  }

  private void dropSentryRoleCore(PersistenceManager pm, String roleName)
      throws SentryNoSuchObjectException {
    String lRoleName = trimAndLower(roleName);
    MSentryRole sentryRole = getRole(pm, lRoleName);
    if (sentryRole == null) {
      throw noSuchRole(lRoleName);
    }
    removePrivileges(pm, sentryRole);
    pm.deletePersistent(sentryRole);
  }

  /**
   * Removes all the privileges associated with
   * a particular role. After this dis-association if the
   * privilege doesn't have any roles associated it will be
   * removed from the underlying persistence layer.
   * @param pm Instance of PersistenceManager
   * @param sentryRole Role for which all the privileges are to be removed.
   */
  private void removePrivileges(PersistenceManager pm, MSentryRole sentryRole) {
    List<MSentryPrivilege> privilegesCopy = new ArrayList<>(sentryRole.getPrivileges());
    List<MSentryGMPrivilege> gmPrivilegesCopy = new ArrayList<>(sentryRole.getGmPrivileges());

    sentryRole.removePrivileges();
    // with SENTRY-398 generic model
    sentryRole.removeGMPrivileges();

    removeStaledPrivileges(pm, privilegesCopy);
    removeStaledGMPrivileges(pm, gmPrivilegesCopy);
  }

  private void removeStaledPrivileges(PersistenceManager pm, List<MSentryPrivilege> privilegesCopy) {
    List<MSentryPrivilege> stalePrivileges = new ArrayList<>(0);
    for (MSentryPrivilege privilege : privilegesCopy) {
      if (isPrivilegeStale(privilege)) {
        stalePrivileges.add(privilege);
      }
    }
    if(!stalePrivileges.isEmpty()) {
      pm.deletePersistentAll(stalePrivileges);
    }
  }

  private void removeStaledGMPrivileges(PersistenceManager pm, List<MSentryGMPrivilege> privilegesCopy) {
    List<MSentryGMPrivilege> stalePrivileges = new ArrayList<>(0);
    for (MSentryGMPrivilege privilege : privilegesCopy) {
      if (isPrivilegeStale(privilege)) {
        stalePrivileges.add(privilege);
      }
    }
    if(!stalePrivileges.isEmpty()) {
      pm.deletePersistentAll(stalePrivileges);
    }
  }

  /**
   * Assign a given role to a set of groups.
   *
   * @param grantorPrincipal grantorPrincipal currently is not used.
   * @param roleName the role to be assigned to the groups.
   * @param groupNames the list of groups to be added to the role,
   * @throws Exception
   */
  public void alterSentryRoleAddGroups(final String grantorPrincipal,
      final String roleName, final Set<TSentryGroup> groupNames) throws Exception {
    tm.executeTransactionWithRetry(
            pm -> {
              pm.setDetachAllOnCommit(false); // No need to detach objects
              alterSentryRoleAddGroupsCore(pm, roleName, groupNames);
              return null;
            });
  }

  /**
   * Assign a given role to a set of groups. As well as persist the corresponding
   * permission change to MSentryPermChange table in a single transaction.
   *
   * @param grantorPrincipal grantorPrincipal currently is not used.
   * @param roleName the role to be assigned to the groups.
   * @param groupNames the list of groups to be added to the role,
   * @param update the corresponding permission delta update
   * @throws Exception
   */
  public synchronized void alterSentryRoleAddGroups(final String grantorPrincipal,
      final String roleName, final Set<TSentryGroup> groupNames,
      final Update update) throws Exception {

    execute(update, pm -> {
      pm.setDetachAllOnCommit(false); // No need to detach objects
      alterSentryRoleAddGroupsCore(pm, roleName, groupNames);
      return null;
    });
  }

  private void alterSentryRoleAddGroupsCore(PersistenceManager pm, String roleName,
      Set<TSentryGroup> groupNames) throws SentryNoSuchObjectException {

    // All role names are stored in lowercase.
    String lRoleName = trimAndLower(roleName);
    MSentryRole role = getRole(pm, lRoleName);
    if (role == null) {
      throw noSuchRole(lRoleName);
    }

    // Add the group to the specified role if it does not belong to the role yet.
    Query query = pm.newQuery(MSentryGroup.class);
    query.setFilter("this.groupName == :groupName");
    query.setUnique(true);
    List<MSentryGroup> groups = Lists.newArrayList();
    for (TSentryGroup tGroup : groupNames) {
      String groupName = tGroup.getGroupName().trim();
      MSentryGroup group = (MSentryGroup) query.execute(groupName);
      if (group == null) {
        group = new MSentryGroup(groupName, System.currentTimeMillis(), Sets.newHashSet(role));
      }
      group.appendRole(role);
      groups.add(group);
    }
    pm.makePersistentAll(groups);
  }

  public void alterSentryRoleAddUsers(final String roleName,
      final Set<String> userNames) throws Exception {
    tm.executeTransactionWithRetry(
            pm -> {
              pm.setDetachAllOnCommit(false); // No need to detach objects
              alterSentryRoleAddUsersCore(pm, roleName, userNames);
              return null;
            });
  }

  private void alterSentryRoleAddUsersCore(PersistenceManager pm, String roleName,
      Set<String> userNames) throws SentryNoSuchObjectException {
    String trimmedRoleName = trimAndLower(roleName);
    MSentryRole role = getRole(pm, trimmedRoleName);
    if (role == null) {
      throw noSuchRole(trimmedRoleName);
    }
    Query query = pm.newQuery(MSentryUser.class);
    query.setFilter("this.userName == :userName");
    query.setUnique(true);
    List<MSentryUser> users = Lists.newArrayList();
    for (String userName : userNames) {
      userName = userName.trim();
      MSentryUser user = (MSentryUser) query.execute(userName);
      if (user == null) {
        user = new MSentryUser(userName, System.currentTimeMillis(), Sets.newHashSet(role));
      }
      user.appendRole(role);
      users.add(user);
    }
    pm.makePersistentAll(users);
  }

  public void alterSentryRoleDeleteUsers(final String roleName,
      final Set<String> userNames) throws Exception {
    tm.executeTransactionWithRetry(
            pm -> {
              pm.setDetachAllOnCommit(false); // No need to detach objects
              String trimmedRoleName = trimAndLower(roleName);
              MSentryRole role = getRole(pm, trimmedRoleName);
              if (role == null) {
                throw noSuchRole(trimmedRoleName);
              } else {
                Query query = pm.newQuery(MSentryUser.class);
                query.setFilter("this.userName == :userName");
                query.setUnique(true);
                List<MSentryUser> usersToSave = Lists.newArrayList();
                List<MSentryUser> usersToDelete = Lists.newArrayList();
                for (String userName : userNames) {
                  userName = userName.trim();
                  MSentryUser user = (MSentryUser) query.execute(userName);
                  if (user != null) {
                    user.removeRole(role);

                    if (isUserStale(user)) {
                      usersToDelete.add(user);
                    } else {
                      usersToSave.add(user);
                    }
                  }
                }

                pm.deletePersistentAll(usersToDelete);
                pm.makePersistentAll(usersToSave);
              }
              return null;
            });
  }

  /**
   * Revoke a given role to a set of groups.
   *
   * @param roleName the role to be assigned to the groups.
   * @param groupNames the list of groups to be added to the role,
   * @throws Exception
   */
  public void alterSentryRoleDeleteGroups(final String roleName,
      final Set<TSentryGroup> groupNames) throws Exception {
    tm.executeTransactionWithRetry(
            pm -> {
              pm.setDetachAllOnCommit(false); // No need to detach objects
              String trimmedRoleName = trimAndLower(roleName);
              MSentryRole role = getRole(pm, trimmedRoleName);
              if (role == null) {
                throw noSuchRole(trimmedRoleName);
              }
              Query query = pm.newQuery(MSentryGroup.class);
              query.setFilter("this.groupName == :groupName");
              query.setUnique(true);
              List<MSentryGroup> groups = Lists.newArrayList();
              for (TSentryGroup tGroup : groupNames) {
                String groupName = tGroup.getGroupName().trim();
                MSentryGroup group = (MSentryGroup) query.execute(groupName);
                if (group != null) {
                  group.removeRole(role);
                  groups.add(group);
                }
              }
              pm.makePersistentAll(groups);
              return null;
            });
  }

  /**
   * Revoke a given role to a set of groups. As well as persist the corresponding
   * permission change to MSentryPermChange table in a single transaction.
   *
   * @param roleName the role to be assigned to the groups.
   * @param groupNames the list of groups to be added to the role,
   * @param update the corresponding permission delta update
   * @throws Exception
   */
  public synchronized void alterSentryRoleDeleteGroups(final String roleName,
      final Set<TSentryGroup> groupNames, final Update update)
          throws Exception {
    execute(update, pm -> {
      pm.setDetachAllOnCommit(false); // No need to detach objects
      String trimmedRoleName = trimAndLower(roleName);
      MSentryRole role = getRole(pm, trimmedRoleName);
      if (role == null) {
        throw noSuchRole(trimmedRoleName);
      }

      // Remove the group from the specified role if it belongs to the role.
      Query query = pm.newQuery(MSentryGroup.class);
      query.setFilter("this.groupName == :groupName");
      query.setUnique(true);
      List<MSentryGroup> groups = Lists.newArrayList();
      for (TSentryGroup tGroup : groupNames) {
        String groupName = tGroup.getGroupName().trim();
        MSentryGroup group = (MSentryGroup) query.execute(groupName);
        if (group != null) {
          group.removeRole(role);
          groups.add(group);
        }
      }
      pm.makePersistentAll(groups);
      return null;
    });
  }

  @VisibleForTesting
  public MSentryRole getMSentryRoleByName(final String roleName) throws Exception {
    return tm.executeTransaction(
            pm -> {
              String trimmedRoleName = trimAndLower(roleName);
              MSentryRole sentryRole = getRole(pm, trimmedRoleName);
              if (sentryRole == null) {
                throw noSuchRole(trimmedRoleName);
              }
              return sentryRole;
            });
  }

  /**
   * Gets the MSentryPrivilege from sentry persistent storage based on TSentryPrivilege
   * provided
   *
   * Method is currently used only in test framework
   * @param tPrivilege
   * @return MSentryPrivilege if the privilege is found in the storage
   * null, if the privilege is not found in the storage.
   * @throws Exception
   */
  @VisibleForTesting
  MSentryPrivilege findMSentryPrivilegeFromTSentryPrivilege(final TSentryPrivilege tPrivilege) throws Exception {
    return tm.executeTransaction(
            pm -> getMSentryPrivilege(tPrivilege, pm));
  }

  /**
   * Returns a list with all the privileges in the sentry persistent storage
   *
   * Method is currently used only in test framework
   * @return List of all sentry privileges in the store
   * @throws Exception
   */
  @VisibleForTesting
  List<MSentryPrivilege> getAllMSentryPrivileges () throws Exception {
    return tm.executeTransaction(
            pm -> getAllMSentryPrivilegesCore(pm));
  }

  /**
   * Method Returns all the privileges present in the persistent store as a list.
   * @param pm PersistenceManager
   * @returns list of all the privileges in the persistent store
   */
  private List<MSentryPrivilege> getAllMSentryPrivilegesCore (PersistenceManager pm) {
    Query query = pm.newQuery(MSentryPrivilege.class);
    return (List<MSentryPrivilege>) query.execute();
  }

  private boolean hasAnyServerPrivileges(final Set<String> roleNames, final String serverName) throws Exception {
    if (roleNames == null || roleNames.isEmpty()) {
      return false;
    }
    return tm.executeTransaction(
            pm -> {
              pm.setDetachAllOnCommit(false); // No need to detach objects
              Query query = pm.newQuery(MSentryPrivilege.class);
              query.addExtension(LOAD_RESULTS_AT_COMMIT, "false");
              QueryParamBuilder paramBuilder = QueryParamBuilder.addRolesFilter(query,null, roleNames);
              paramBuilder.add(SERVER_NAME, serverName);
              query.setFilter(paramBuilder.toString());
              query.setResult("count(this)");
              Long numPrivs = (Long) query.executeWithMap(paramBuilder.getArguments());
              return numPrivs > 0;
            });
  }

  private List<MSentryPrivilege> getMSentryPrivileges(final SentryPrincipalType entityType, final Set<String> entityNames,
      final TSentryAuthorizable authHierarchy)
      throws Exception {
    if (entityNames == null || entityNames.isEmpty()) {
      return Collections.emptyList();
    }

    return tm.executeTransaction(
        pm -> {
          Query query = pm.newQuery(MSentryPrivilege.class);
          QueryParamBuilder paramBuilder = null;
          if (entityType == SentryPrincipalType.ROLE) {
            paramBuilder = QueryParamBuilder.addRolesFilter(query, null, entityNames);
          } else if (entityType == SentryPrincipalType.USER) {
            paramBuilder = QueryParamBuilder.addUsersFilter(query, null, entityNames);
          } else {
            throw new SentryInvalidInputException("entityType" + entityType + " is not valid");
          }

          if (authHierarchy != null && authHierarchy.getServer() != null) {
            paramBuilder.add(SERVER_NAME, authHierarchy.getServer());
            if (authHierarchy.getDb() != null) {
              paramBuilder.addNull(URI)
                  .newChild()
                  .add(DB_NAME, authHierarchy.getDb())
                  .addNull(DB_NAME);
              if (authHierarchy.getTable() != null
                  && !AccessConstants.ALL.equalsIgnoreCase(authHierarchy.getTable())) {
                if (!AccessConstants.SOME.equalsIgnoreCase(authHierarchy.getTable())) {
                  paramBuilder.addNull(URI)
                      .newChild()
                      .add(TABLE_NAME, authHierarchy.getTable())
                      .addNull(TABLE_NAME);
                }
                if (authHierarchy.getColumn() != null
                    && !AccessConstants.ALL.equalsIgnoreCase(authHierarchy.getColumn())
                    && !AccessConstants.SOME.equalsIgnoreCase(authHierarchy.getColumn())) {
                  paramBuilder.addNull(URI)
                      .newChild()
                      .add(COLUMN_NAME, authHierarchy.getColumn())
                      .addNull(COLUMN_NAME);
                }
              }
            }
            if (authHierarchy.getUri() != null) {
              paramBuilder.addNull(DB_NAME)
                  .newChild()
                  .addNull(URI)
                  .newChild()
                  .addNotNull(URI)
                  .addCustomParam("(:authURI.startsWith(URI))", "authURI", authHierarchy.getUri());
            }
          }

          if (entityType == SentryPrincipalType.ROLE) {
            FetchGroup grp = pm.getFetchGroup(MSentryPrivilege.class, "fetchRoles");
            grp.addMember("roles");
            pm.getFetchPlan().addGroup("fetchRoles");
          } else if(entityType == SentryPrincipalType.USER) {
            FetchGroup grp = pm.getFetchGroup(MSentryPrivilege.class, "fetchUsers");
            grp.addMember("users");
            pm.getFetchPlan().addGroup("fetchUsers");
          }

          query.setFilter(paramBuilder.toString());
          @SuppressWarnings("unchecked")
          List<MSentryPrivilege> result =
              (List<MSentryPrivilege>)
                  query.executeWithMap(paramBuilder.getArguments());
          return result;
        });
  }

  private List<MSentryPrivilege> getMSentryPrivilegesByAuth(
      final SentryPrincipalType entityType,
      final Set<String> entityNames,
      final TSentryAuthorizable
      authHierarchy) throws Exception {
      return tm.executeTransaction(
              pm -> {
                Query query = pm.newQuery(MSentryPrivilege.class);
                QueryParamBuilder paramBuilder = QueryParamBuilder.newQueryParamBuilder();

                if (entityNames == null || entityNames.isEmpty()) {
                  if (entityType == SentryPrincipalType.ROLE) {
                    paramBuilder.addString("!roles.isEmpty()");
                  } else if (entityType == SentryPrincipalType.USER) {
                    paramBuilder.addString("!users.isEmpty()");
                  } else {
                    throw new SentryInvalidInputException("entityType: " + entityType + " is invalid");
                  }
                } else {
                  if (entityType == SentryPrincipalType.ROLE) {
                    QueryParamBuilder.addRolesFilter(query, paramBuilder, entityNames);
                  } else if (entityType == SentryPrincipalType.USER) {
                    QueryParamBuilder.addUsersFilter(query, paramBuilder, entityNames);
                  } else {
                    throw new SentryInvalidInputException("entityType" + entityType + " is not valid");
                  }
                }
                if (authHierarchy.getServer() != null) {
                  paramBuilder.add(SERVER_NAME, authHierarchy.getServer());
                  if (authHierarchy.getDb() != null) {
                    paramBuilder.add(DB_NAME, authHierarchy.getDb()).addNull(URI);
                    if (authHierarchy.getTable() != null) {
                      paramBuilder.add(TABLE_NAME, authHierarchy.getTable());
                    } else {
                      paramBuilder.addNull(TABLE_NAME);
                    }
                  } else if (authHierarchy.getUri() != null) {
                    paramBuilder.addNotNull(URI)
                            .addNull(DB_NAME)
                            .addCustomParam("(:authURI.startsWith(URI))", "authURI", authHierarchy.getUri());
                  } else {
                    paramBuilder.addNull(DB_NAME)
                          .addNull(URI);
                  }
                } else {
                  // if no server, then return empty result
                  return Collections.emptyList();
                }

                if (entityType == SentryPrincipalType.ROLE) {
                  FetchGroup grp = pm.getFetchGroup(MSentryPrivilege.class, "fetchRoles");
                  grp.addMember("roles");
                  pm.getFetchPlan().addGroup("fetchRoles");
                } else if(entityType == SentryPrincipalType.USER) {
                  FetchGroup grp = pm.getFetchGroup(MSentryPrivilege.class, "fetchUsers");
                  grp.addMember("users");
                  pm.getFetchPlan().addGroup("fetchUsers");
                }

                query.setFilter(paramBuilder.toString());
                @SuppressWarnings("unchecked")
                List<MSentryPrivilege> result = (List<MSentryPrivilege>)query.
                        executeWithMap(paramBuilder.getArguments());
                return result;
              });
  }
  /**
   * List the Owner privileges for an authorizable
   * @param pm persistance manager
   * @param authHierarchy Authorizable
   * @return privilege list
   * @throws Exception
   */
  private List<MSentryPrivilege> getMSentryOwnerPrivilegesByAuth(PersistenceManager pm,
      final TSentryAuthorizable
      authHierarchy) throws Exception {
    Query query = pm.newQuery(MSentryPrivilege.class);
    QueryParamBuilder paramBuilder = QueryParamBuilder.newQueryParamBuilder();
    if (authHierarchy.getServer() != null) {
      paramBuilder.add(SERVER_NAME, authHierarchy.getServer());
      if (authHierarchy.getDb() != null) {
        paramBuilder.add(DB_NAME, authHierarchy.getDb()).addNull(URI);
        if (authHierarchy.getTable() != null) {
          paramBuilder.add(TABLE_NAME, authHierarchy.getTable());
        } else {
          paramBuilder.addNull(TABLE_NAME);
        }
      } else if (authHierarchy.getUri() != null) {
        paramBuilder.addNotNull(URI)
                .addNull(DB_NAME)
                .addCustomParam("(:authURI.startsWith(URI))", "authURI", authHierarchy.getUri());
      } else {
        paramBuilder.addNull(DB_NAME)
                .addNull(URI);
      }
      paramBuilder.add(ACTION, AccessConstants.OWNER);
    } else {
      // if no server, then return empty result
      return Collections.emptyList();
    }
    query.setFilter(paramBuilder.toString());

    FetchGroup grp = pm.getFetchGroup(MSentryPrivilege.class, "fetchRolesUsers");
    grp.addMember("roles").addMember("users");
    pm.getFetchPlan().addGroup("fetchRolesUsers");

    @SuppressWarnings("unchecked")
    List<MSentryPrivilege> result = (List<MSentryPrivilege>) query.
            executeWithMap(paramBuilder.getArguments());
    return result;
  }

  private Set<MSentryPrivilege> getMSentryPrivilegesByUserName(String userName)
      throws Exception {
    MSentryUser mSentryUser = getMSentryUserByName(userName);
    return mSentryUser.getPrivileges();
  }

  /**
   * Gets sentry privilege objects for a given userName from the persistence layer
   * @param userName : userName to look up
   * @return : Set of thrift sentry privilege objects
   * @throws Exception
   */

  public Set<TSentryPrivilege> getAllTSentryPrivilegesByUserName(String userName)
      throws Exception {
    return convertToTSentryPrivileges(getMSentryPrivilegesByUserName(userName));
  }

  /**
   * Get all privileges associated with the authorizable and roles from input roles or input groups
   * @param groups the groups to get roles, then get their privileges
   * @param activeRoles the roles to get privileges
   * @param authHierarchy the authorizables
   * @param isAdmin true: user is admin; false: is not admin
   * @return the privilege map. The key is role name
   * @throws Exception
   */
  public TSentryPrivilegeMap listSentryPrivilegesByAuthorizable(Set<String> groups,
      TSentryActiveRoleSet activeRoles,
      TSentryAuthorizable authHierarchy, boolean isAdmin)
      throws Exception {
    Map<String, Set<TSentryPrivilege>> resultPrivilegeMap = Maps.newTreeMap();
    Set<String> roles = getRolesToQuery(groups, null, new TSentryActiveRoleSet(true, null));

    if (activeRoles != null && !activeRoles.isAll()) {
      // need to check/convert to lowercase here since this is from user input
      for (String aRole : activeRoles.getRoles()) {
        roles.add(aRole.toLowerCase());
      }
    }

    // An empty 'roles' is a treated as a wildcard (in case of admin role)..
    // so if not admin, don't return anything if 'roles' is empty..
    if (isAdmin || !roles.isEmpty()) {
      List<MSentryPrivilege> mSentryPrivileges =
          getMSentryPrivilegesByAuth(SentryPrincipalType.ROLE, roles, authHierarchy);
      for (MSentryPrivilege priv : mSentryPrivileges) {
        for (MSentryRole role : priv.getRoles()) {
          TSentryPrivilege tPriv = convertToTSentryPrivilege(priv);
          if (resultPrivilegeMap.containsKey(role.getRoleName())) {
            resultPrivilegeMap.get(role.getRoleName()).add(tPriv);
          } else {
            Set<TSentryPrivilege> tPrivSet = Sets.newTreeSet();
            tPrivSet.add(tPriv);
            resultPrivilegeMap.put(role.getRoleName(), tPrivSet);
          }
        }
      }
    }
    return new TSentryPrivilegeMap(resultPrivilegeMap);
  }

  /**
   * List the Owners for an authorizable
   * @param authorizable Authorizable
   * @return List of owner for an authorizable
   * @throws Exception
   */
  public List<SentryOwnerInfo> listOwnersByAuthorizable(TSentryAuthorizable authorizable)
          throws Exception {
    List<SentryOwnerInfo> ownerInfolist = new ArrayList<>();
    return tm.executeTransaction(
            pm -> {
              List<MSentryPrivilege> mSentryPrivileges =
                      getMSentryOwnerPrivilegesByAuth(pm, authorizable);
              for (MSentryPrivilege priv : mSentryPrivileges) {
                for (PrivilegePrincipal user : priv.getUsers()) {
                  ownerInfolist.add(new SentryOwnerInfo(user.getPrincipalType(), user.getPrincipalName()));
                }
                for (PrivilegePrincipal role : priv.getRoles()) {
                  ownerInfolist.add(new SentryOwnerInfo(role.getPrincipalType(), role.getPrincipalName()));
                }
              }
              return ownerInfolist;
            });
  }

  /**
   * Get all privileges associated with the authorizable and input users
   * @param userNames the users to get their privileges
   * @param authHierarchy the authorizables
   * @param isAdmin true: user is admin; false: is not admin
   * @return the privilege map. The key is user name
   * @throws Exception
   */
  public TSentryPrivilegeMap listSentryPrivilegesByAuthorizableForUser(Set<String> userNames,
      TSentryAuthorizable authHierarchy, boolean isAdmin)
      throws Exception {
    Map<String, Set<TSentryPrivilege>> resultPrivilegeMap = Maps.newTreeMap();

    // An empty 'userNames' is a treated as a wildcard (in case of admin role)..
    // so if not admin, don't return anything if 'roles' is empty..
    if (isAdmin || ((userNames != null) && (!userNames.isEmpty()))) {
      List<MSentryPrivilege> mSentryPrivileges =
          getMSentryPrivilegesByAuth(SentryPrincipalType.USER, userNames, authHierarchy);
      for (MSentryPrivilege priv : mSentryPrivileges) {
        for (MSentryUser user : priv.getUsers()) {
          TSentryPrivilege tPriv = convertToTSentryPrivilege(priv);
          if (resultPrivilegeMap.containsKey(user.getUserName())) {
            resultPrivilegeMap.get(user.getUserName()).add(tPriv);
          } else {
            Set<TSentryPrivilege> tPrivSet = Sets.newTreeSet();
            tPrivSet.add(tPriv);
            resultPrivilegeMap.put(user.getUserName(), tPrivSet);
          }
        }
      }
    }
    return new TSentryPrivilegeMap(resultPrivilegeMap);
  }


  private Set<MSentryPrivilege> getMSentryPrivilegesByRoleName(String roleName)
      throws Exception {
    MSentryRole mSentryRole = getMSentryRoleByName(roleName);
    return mSentryRole.getPrivileges();
  }

  /**
   * Gets sentry privilege objects for a given roleName from the persistence layer
   * @param roleName : roleName to look up
   * @return : Set of thrift sentry privilege objects
   * @throws Exception
   */

  public Set<TSentryPrivilege> getAllTSentryPrivilegesByRoleName(String roleName)
      throws Exception {
    return convertToTSentryPrivileges(getMSentryPrivilegesByRoleName(roleName));
  }


  /**
   * Gets sentry privilege objects for criteria from the persistence layer
   * @param principalType : the type of the principalprincipal (required)
   * @param principalNames : principal names to look up (required)
   * @param authHierarchy : filter push down based on auth hierarchy (optional)
   * @return : Set of thrift sentry privilege objects
   * @throws SentryInvalidInputException
   */

  public Set<TSentryPrivilege> getTSentryPrivileges(SentryPrincipalType principalType, Set<String> principalNames,
                                                    TSentryAuthorizable authHierarchy)
          throws Exception {
    if (authHierarchy.getServer() == null) {
      throw new SentryInvalidInputException("serverName cannot be null !!");
    }
    if (authHierarchy.getTable() != null && authHierarchy.getDb() == null) {
      throw new SentryInvalidInputException("dbName cannot be null when tableName is present !!");
    }
    if (authHierarchy.getColumn() != null && authHierarchy.getTable() == null) {
      throw new SentryInvalidInputException("tableName cannot be null when columnName is present !!");
    }
    if (authHierarchy.getUri() == null && authHierarchy.getDb() == null) {
      throw new SentryInvalidInputException("One of uri or dbName must not be null !!");
    }
    return convertToTSentryPrivileges(getMSentryPrivileges(principalType, principalNames, authHierarchy));
  }

  /**
   * Return set of roles corresponding to the groups provided.<p>
   *
   * If groups contain a null group, return all available roles.<p>
   *
   * Everything is done in a single transaction so callers get a
   * fully-consistent view of the roles, so this can be called at the same tie as
   * some other method that modifies groups or roles.<p>
   *
   * <em><b>NOTE:</b> This function is performance-critical, so before you modify it, make
   * sure to measure performance effect. It is called every time when PolicyClient
   * (Hive or Impala) tries to get list of roles.
   * </em>
   *
   * @param groupNames Set of Sentry groups. Can contain {@code null}
   *                  in which case all roles should be returned
   * @param checkAllGroups If false, raise SentryNoSuchObjectException
   *                      if one of the groups is not available, otherwise
   *                      ignore non-existent groups
   * @return Set of TSentryRole toles corresponding to the given set of groups.
   * @throws SentryNoSuchObjectException if one of the groups is not present and
   * checkAllGroups is not set.
   * @throws Exception if DataNucleus operation fails.
   */
  public Set<TSentryRole> getTSentryRolesByGroupName(final Set<String> groupNames,
                                                     final boolean checkAllGroups) throws Exception {
    if (groupNames.isEmpty()) {
      return Collections.emptySet();
    }

    return tm.executeTransaction(
            pm -> {
              pm.setDetachAllOnCommit(false); // No need to detach objects

              // Pre-allocate large sets for role names and results.
              // roleNames is used to avoid adding the same role mutiple times into
              // result. The result is set, but comparisons between TSentryRole objects
              // is more expensive then String comparisons.
              Set<String> roleNames = new HashSet<>(1024);
              Set<TSentryRole> result = new HashSet<>(1024);

              for(String group: groupNames) {
                if (group == null) {
                  // Special case - return all roles
                  List<MSentryRole> roles = getAllRoles(pm);
                  for (MSentryRole role: roles) {
                    result.add(convertToTSentryRole(role));
                  }
                  return result;
                }

                // Find group by name and all roles belonging to this group
                String trimmedGroup = group.trim();
                Query query = pm.newQuery(MSentryGroup.class);
                query.setFilter("this.groupName == :groupName");
                query.setUnique(true);

                FetchGroup grp = pm.getFetchGroup(MSentryGroup.class, "fetchRoles");
                grp.addMember("roles");
                pm.getFetchPlan().addGroup("fetchRoles");

                MSentryGroup mGroup = (MSentryGroup) query.execute(trimmedGroup);
                //TODO - Below is not optimized
                if (mGroup != null) {
                  // For each unique role found, add a new TSentryRole version of the role to result.
                  for (MSentryRole role: mGroup.getRoles()) {
                    String roleName = role.getRoleName();
                    if (roleNames.add(roleName)) {
                      result.add(convertToTSentryRole(role));
                    }
                  }
                } else if (!checkAllGroups) {
                    throw noSuchGroup(trimmedGroup);
                }
                query.closeAll();
              }
              return result;
            });
  }

  public Set<String> getRoleNamesForGroups(final Set<String> groups) throws Exception {
    if ((groups == null) || groups.isEmpty()) {
      return ImmutableSet.of();
    }

    return tm.executeTransaction(
            pm -> {
              pm.setDetachAllOnCommit(false); // No need to detach objects
              return getRoleNamesForGroupsCore(pm, groups);
            });
  }

  private Set<String> getRoleNamesForGroupsCore(PersistenceManager pm, Set<String> groups) {
    return convertToRoleNameSet(getRolesForGroups(pm, groups));
  }

  public Set<String> getRoleNamesForUsers(final Set<String> users) throws Exception {
    if ((users == null) || users.isEmpty()) {
      return ImmutableSet.of();
    }

    return tm.executeTransaction(
            pm -> {
              pm.setDetachAllOnCommit(false); // No need to detach objects
              return getRoleNamesForUsersCore(pm,users);
            });
  }

  private Set<String> getRoleNamesForUsersCore(PersistenceManager pm, Set<String> users) {
    return convertToRoleNameSet(getRolesForUsers(pm, users));
  }

  public Set<TSentryRole> getTSentryRolesByUserNames(final Set<String> users)
          throws Exception {
    return tm.executeTransaction(
            pm -> {
              pm.setDetachAllOnCommit(false); // No need to detach objects
              Set<MSentryRole> mSentryRoles = getRolesForUsers(pm, users);
              // Since {@link MSentryRole#getGroups()} is lazy-loading,
              // the conversion should be done before transaction is committed.
              return convertToTSentryRoles(mSentryRoles);
              });
  }

  public Set<MSentryRole> getRolesForGroups(PersistenceManager pm, Set<String> groups) {
    Set<MSentryRole> result = Sets.newHashSet();
    if (groups != null) {
      Query query = pm.newQuery(MSentryGroup.class);
      query.addExtension(LOAD_RESULTS_AT_COMMIT, "false");
      query.setFilter(":p1.contains(this.groupName)");

      FetchGroup grp = pm.getFetchGroup(MSentryGroup.class, "fetchRoles");
      grp.addMember("roles");
      pm.getFetchPlan().addGroup("fetchRoles");

      List<MSentryGroup> sentryGroups = (List) query.execute(groups.toArray());
      if (sentryGroups != null) {
        for (MSentryGroup sentryGroup : sentryGroups) {
          result.addAll(sentryGroup.getRoles());
        }
      }
    }
    return result;
  }

  private Set<MSentryRole> getRolesForUsers(PersistenceManager pm, Set<String> users) {
    Set<MSentryRole> result = Sets.newHashSet();
    if (users != null) {
      Query query = pm.newQuery(MSentryUser.class);
      query.addExtension(LOAD_RESULTS_AT_COMMIT, "false");
      query.setFilter(":p1.contains(this.userName)");

      FetchGroup grp = pm.getFetchGroup(MSentryUser.class, "fetchRoles");
      grp.addMember("roles");
      pm.getFetchPlan().addGroup("fetchRoles");

      List<MSentryUser> sentryUsers = (List) query.execute(users.toArray());
      if (sentryUsers != null) {
        for (MSentryUser sentryUser : sentryUsers) {
          result.addAll(sentryUser.getRoles());
        }
      }
    }
    return result;
  }

  @Override
  public Set<TSentryPrivilege> listSentryPrivilegesByUsersAndGroups(
      Set<String> groups, Set<String> users, TSentryActiveRoleSet roleSet,
      TSentryAuthorizable authHierarchy) throws Exception {
    return convertToTSentryPrivileges(listSentryPrivilegesForProviderCore(
        groups, users, roleSet, authHierarchy));
  }

  Set<String> listAllSentryPrivilegesForProvider(
      Set<String> groups, Set<String> users,
      TSentryActiveRoleSet roleSet) throws Exception {
    return listSentryPrivilegesForProvider(groups, users, roleSet, null);
  }

  public Set<String> listSentryPrivilegesForProvider(
      Set<String> groups, Set<String> users, TSentryActiveRoleSet roleSet,
      TSentryAuthorizable authHierarchy) throws Exception {
    Set<String> result = Sets.newHashSet();
    Set<MSentryPrivilege> mSentryPrivileges = listSentryPrivilegesForProviderCore(
        groups, users, roleSet, authHierarchy);
    for (MSentryPrivilege priv : mSentryPrivileges) {
      result.add(toAuthorizable(priv));
    }
    return result;
  }

  private Set<MSentryPrivilege> listSentryPrivilegesForProviderCore(Set<String> groups, Set<String> users,
      TSentryActiveRoleSet roleSet, TSentryAuthorizable authHierarchy) throws Exception {
    Set<MSentryPrivilege> privilegeSet = Sets.newHashSet();
    Set<String> rolesToQuery = getRolesToQuery(groups, users, roleSet);
    privilegeSet.addAll(getMSentryPrivileges(SentryPrincipalType.ROLE, rolesToQuery, authHierarchy));
    privilegeSet.addAll(getMSentryPrivileges(SentryPrincipalType.USER, users, authHierarchy));
    return privilegeSet;
  }

  public boolean hasAnyServerPrivileges(Set<String> groups, Set<String> users,
      TSentryActiveRoleSet roleSet, String server) throws Exception {
    Set<String> rolesToQuery = getRolesToQuery(groups, users, roleSet);
    if (hasAnyServerPrivileges(rolesToQuery, server)) {
      return true;
    }

    return hasAnyServerPrivilegesForUser(users, server);
  }

  private boolean hasAnyServerPrivilegesForUser(final Set<String> userNames, final String serverName) throws Exception {
    if (userNames == null || userNames.isEmpty()) {
      return false;
    }
    return tm.executeTransaction(
        new TransactionBlock<Boolean>() {
          public Boolean execute(PersistenceManager pm) throws Exception {
            pm.setDetachAllOnCommit(false); // No need to detach objects
            Query query = pm.newQuery(MSentryPrivilege.class);
            query.addExtension(LOAD_RESULTS_AT_COMMIT, "false");
            QueryParamBuilder paramBuilder = QueryParamBuilder.addUsersFilter(query,null, userNames);
            paramBuilder.add(SERVER_NAME, serverName);
            query.setFilter(paramBuilder.toString());
            query.setResult("count(this)");
            Long numPrivs = (Long) query.executeWithMap(paramBuilder.getArguments());
            return numPrivs > 0;
          }
        });
  }

  private Set<String> getRolesToQuery(final Set<String> groups, final Set<String> users,
      final TSentryActiveRoleSet roleSet) throws Exception {
      return tm.executeTransaction(
              pm -> {
                pm.setDetachAllOnCommit(false); // No need to detach objects
                Set<String> activeRoleNames = toTrimedLower(roleSet.getRoles());

                Set<String> roleNames = Sets.newHashSet();
                roleNames.addAll(toTrimedLower(getRoleNamesForGroupsCore(pm, groups)));
                roleNames.addAll(toTrimedLower(getRoleNamesForUsersCore(pm, users)));
                return roleSet.isAll() ? roleNames : Sets.intersection(activeRoleNames,
                    roleNames);
              });
  }

  @VisibleForTesting
  static String toAuthorizable(MSentryPrivilege privilege) {
    List<String> authorizable = new ArrayList<>(4);
    authorizable.add(KV_JOINER.join(AuthorizableType.Server.name().toLowerCase(),
        privilege.getServerName()));
    if (isNULL(privilege.getURI())) {
      if (!isNULL(privilege.getDbName())) {
        authorizable.add(KV_JOINER.join(AuthorizableType.Db.name().toLowerCase(),
            privilege.getDbName()));
        if (!isNULL(privilege.getTableName())) {
          authorizable.add(KV_JOINER.join(AuthorizableType.Table.name().toLowerCase(),
              privilege.getTableName()));
          if (!isNULL(privilege.getColumnName())) {
            authorizable.add(KV_JOINER.join(AuthorizableType.Column.name().toLowerCase(),
                privilege.getColumnName()));
          }
        }
      }
    } else {
      authorizable.add(KV_JOINER.join(AuthorizableType.URI.name().toLowerCase(),
          privilege.getURI()));
    }
    if (!isNULL(privilege.getAction())
        && !privilege.getAction().equalsIgnoreCase(AccessConstants.ALL)) {
      authorizable
      .add(KV_JOINER.join(SentryConstants.PRIVILEGE_NAME.toLowerCase(),
          privilege.getAction()));
    }

    if (privilege.getGrantOption()) {
      // include grant option field when it is true
      authorizable
          .add(KV_JOINER.join(SentryConstants.GRANT_OPTION.toLowerCase(),
              privilege.getGrantOption()));
    }

    return AUTHORIZABLE_JOINER.join(authorizable);
  }

  @VisibleForTesting
  public static Set<String> toTrimedLower(Set<String> s) {
    if (s == null || s.isEmpty()) {
      return Collections.emptySet();
    }

    Set<String> result = Sets.newHashSet();
    for (String v : s) {
      result.add(v.trim().toLowerCase());
    }
    return result;
  }


  /**
   * Converts model object(s) to thrift object(s).
   * Additionally does normalization
   * such as trimming whitespace and setting appropriate case. Also sets the create
   * time.
   */

  private Set<TSentryPrivilege> convertToTSentryPrivileges(Collection<MSentryPrivilege> mSentryPrivileges) {
    if (mSentryPrivileges.isEmpty()) {
      return Collections.emptySet();
    }
    Set<TSentryPrivilege> privileges = new HashSet<>(mSentryPrivileges.size());
    for(MSentryPrivilege mSentryPrivilege:mSentryPrivileges) {
      privileges.add(convertToTSentryPrivilege(mSentryPrivilege));
    }
    return privileges;
  }

  private Set<TSentryRole> convertToTSentryRoles(Set<MSentryRole> mSentryRoles) {
    if (mSentryRoles.isEmpty()) {
      return Collections.emptySet();
    }
    Set<TSentryRole> roles = new HashSet<>(mSentryRoles.size());
    for(MSentryRole mSentryRole:mSentryRoles) {
      roles.add(convertToTSentryRole(mSentryRole));
    }
    return roles;
  }

  private Set<String> convertToRoleNameSet(Set<MSentryRole> mSentryRoles) {
    if (mSentryRoles.isEmpty()) {
      return Collections.emptySet();
    }
    Set<String> roleNameSet = new HashSet<>(mSentryRoles.size());
    for (MSentryRole role : mSentryRoles) {
      roleNameSet.add(role.getRoleName());
    }
    return roleNameSet;
  }

  private TSentryRole convertToTSentryRole(MSentryRole mSentryRole) {
    String roleName = mSentryRole.getRoleName().intern();
    Set<MSentryGroup> groups = mSentryRole.getGroups();
    Set<TSentryGroup> sentryGroups = new HashSet<>(groups.size());
    for(MSentryGroup mSentryGroup: groups) {
      TSentryGroup group = convertToTSentryGroup(mSentryGroup);
      sentryGroups.add(group);
    }

    return new TSentryRole(roleName, sentryGroups, EMPTY_GRANTOR_PRINCIPAL);
  }

  private TSentryGroup convertToTSentryGroup(MSentryGroup mSentryGroup) {
    return new TSentryGroup(mSentryGroup.getGroupName().intern());
  }

  TSentryPrivilege convertToTSentryPrivilege(MSentryPrivilege mSentryPrivilege) {
    TSentryPrivilege privilege = new TSentryPrivilege();
    convertToTSentryPrivilege(mSentryPrivilege, privilege);
    return privilege;
  }

  private void convertToTSentryPrivilege(MSentryPrivilege mSentryPrivilege,
      TSentryPrivilege privilege) {
    privilege.setCreateTime(mSentryPrivilege.getCreateTime());
    privilege.setAction(fromNULLCol(mSentryPrivilege.getAction()));
    privilege.setPrivilegeScope(mSentryPrivilege.getPrivilegeScope());
    privilege.setServerName(fromNULLCol(mSentryPrivilege.getServerName()));
    privilege.setDbName(fromNULLCol(mSentryPrivilege.getDbName()));
    privilege.setTableName(fromNULLCol(mSentryPrivilege.getTableName()));
    privilege.setColumnName(fromNULLCol(mSentryPrivilege.getColumnName()));
    privilege.setURI(fromNULLCol(mSentryPrivilege.getURI()));
    if (mSentryPrivilege.getGrantOption() != null) {
      privilege.setGrantOption(TSentryGrantOption.valueOf(mSentryPrivilege.getGrantOption().toString().toUpperCase()));
    } else {
      privilege.setGrantOption(TSentryGrantOption.UNSET);
    }
  }

  /**
   * Converts thrift object to model object. Additionally does normalization
   * such as trimming whitespace and setting appropriate case.
   * @throws SentryInvalidInputException
   */
  private MSentryPrivilege convertToMSentryPrivilege(TSentryPrivilege privilege)
      throws SentryInvalidInputException {
    MSentryPrivilege mSentryPrivilege = new MSentryPrivilege();
    mSentryPrivilege.setServerName(toNULLCol(safeTrimLower(privilege.getServerName())));
    mSentryPrivilege.setDbName(toNULLCol(safeTrimLower(privilege.getDbName())));
    mSentryPrivilege.setTableName(toNULLCol(safeTrimLower(privilege.getTableName())));
    mSentryPrivilege.setColumnName(toNULLCol(safeTrimLower(privilege.getColumnName())));
    mSentryPrivilege.setPrivilegeScope(safeTrim(privilege.getPrivilegeScope()));
    mSentryPrivilege.setAction(toNULLCol(safeTrimLower(privilege.getAction())));
    mSentryPrivilege.setCreateTime(System.currentTimeMillis());
    mSentryPrivilege.setURI(toNULLCol(safeTrim(privilege.getURI())));
    if ( !privilege.getGrantOption().equals(TSentryGrantOption.UNSET) ) {
      mSentryPrivilege.setGrantOption(Boolean.valueOf(privilege.getGrantOption().toString()));
    } else {
      mSentryPrivilege.setGrantOption(null);
    }
    return mSentryPrivilege;
  }

  static String safeTrim(String s) {
    if (s == null) {
      return null;
    }
    return s.trim();
  }

  static String safeTrimLower(String s) {
    if (s == null) {
      return null;
    }
    return s.trim().toLowerCase();
  }

  String getSentryVersion() throws Exception {
    MSentryVersion mVersion = getMSentryVersion();
    return mVersion.getSchemaVersion();
  }

  void setSentryVersion(final String newVersion, final String verComment)
      throws Exception {
    tm.executeTransaction(
            pm -> {
              MSentryVersion mVersion;
              try {
                mVersion = getMSentryVersion();
                if (newVersion.equals(mVersion.getSchemaVersion())) {
                  // specified version already in there
                  return null;
                }
              } catch (SentryNoSuchObjectException e) {
                // if the version doesn't exist, then create it
                mVersion = new MSentryVersion();
              }
              mVersion.setSchemaVersion(newVersion);
              mVersion.setVersionComment(verComment);
              pm.makePersistent(mVersion);
              return null;
            });
  }

  private MSentryVersion getMSentryVersion() throws Exception {
    return tm.executeTransaction(
            pm -> {
              try {
                Query query = pm.newQuery(MSentryVersion.class);
                @SuppressWarnings("unchecked")
                List<MSentryVersion> mSentryVersions = (List<MSentryVersion>) query
                    .execute();
                pm.retrieveAll(mSentryVersions);
                if (mSentryVersions.isEmpty()) {
                  throw new SentryNoSuchObjectException("Matching Version");
                }
                if (mSentryVersions.size() > 1) {
                  throw new SentryAccessDeniedException(
                      "Metastore contains multiple versions");
                }
                return mSentryVersions.get(0);
              } catch (JDODataStoreException e) {
                if (e.getCause() instanceof MissingTableException) {
                  throw new SentryAccessDeniedException("Version table not found. "
                      + "The sentry store is not set or corrupt ");
                } else {
                  throw e;
                }
              }
            });
  }

  /**
   * Drop the given privilege from all entities.
   *
   * @param tAuthorizable the given authorizable object.
   * @throws Exception
   */
  public void dropPrivilege(final TSentryAuthorizable tAuthorizable) throws Exception {
    tm.executeTransactionWithRetry(
            pm -> {
              pm.setDetachAllOnCommit(false); // No need to detach objects

              dropPrivilegeCore(pm, tAuthorizable);

              return null;
            });
  }

  /**
   * Drop the given privilege from all entities. As well as persist the corresponding
   * permission change to MSentryPermChange table in a single transaction.
   *
   * @param tAuthorizable the given authorizable object.
   * @param update the corresponding permission delta update.
   * @throws Exception
   */
  public synchronized void dropPrivilege(final TSentryAuthorizable tAuthorizable,
      final Update update) throws Exception {
    execute(update, pm -> {
      pm.setDetachAllOnCommit(false); // No need to detach objects

      dropPrivilegeCore(pm, tAuthorizable);

      return null;
    });
  }

  private void dropPrivilegeCore(PersistenceManager pm, TSentryAuthorizable tAuthorizable) throws Exception {

    // Drop the give privilege for all possible actions from all entities.
    TSentryPrivilege tPrivilege = toSentryPrivilege(tAuthorizable);
    tPrivilege.setGrantOption(TSentryGrantOption.UNSET);

    try {
      if (isMultiActionsSupported(tPrivilege)) {
        for (String privilegeAction : ALL_ACTIONS) {
          tPrivilege.setAction(privilegeAction);
          dropPrivilegeForAllEntities(pm, new TSentryPrivilege(tPrivilege));
        }
      } else {
        dropPrivilegeForAllEntities(pm, new TSentryPrivilege(tPrivilege));
      }
    } catch (JDODataStoreException e) {
      throw new SentryInvalidInputException("Failed to get privileges: "
          + e.getMessage());
    }
  }

  /**
   * Updates the owner privileges by revoking owner privileges to an authorizable and adding new
   * privilege based on the arguments provided.
   * @param tAuthorizable Authorizable to which owner privilege should be granted.
   * @param ownerName
   * @param principalType
   * @param updates Delta Updates.
   * @throws Exception
   */
  public synchronized void updateOwnerPrivilege(final TSentryAuthorizable tAuthorizable,
      String ownerName,  SentryPrincipalType principalType,
      final List<Update> updates) throws Exception {
    execute(updates, pm -> {
      if(principalType == null) {
        LOGGER.info("Invalid principal Type");
      }
      pm.setDetachAllOnCommit(false); // No need to detach objects
      TSentryPrivilege tOwnerPrivilege = toSentryPrivilege(tAuthorizable);
      tOwnerPrivilege.setAction(AccessConstants.OWNER);

      revokeOwnerPrivilegesCore(pm, tAuthorizable);

      try {
        if(ownerPrivilegeWithGrant) {
          tOwnerPrivilege.setGrantOption(TSentryGrantOption.TRUE);
        }
        //Granting the privilege.
        alterSentryGrantPrivilegeCore(pm, principalType, ownerName, tOwnerPrivilege);
        return null;
      } catch (JDODataStoreException e) {
        throw new SentryInvalidInputException("Failed to grant owner privilege on Authorizable : " +
                tAuthorizable.toString() + " to " + principalType.toString() + ": " + ownerName + " "
                + e.getMessage());
      }
    });
  }

  @Override
  public void alterSentryRevokeOwnerPrivilege(final TSentryAuthorizable tAuthorizable, final List<Update> updates)
     throws Exception{
    execute(updates, pm -> {
      pm.setDetachAllOnCommit(false);
      revokeOwnerPrivilegesCore(pm, tAuthorizable);
      return null;
    });
  }

  public void revokeOwnerPrivilegesCore(PersistenceManager pm, final TSentryAuthorizable tAuthorizable)
      throws Exception{
    TSentryPrivilege tOwnerPrivilege = toSentryPrivilege(tAuthorizable);
    tOwnerPrivilege.setAction(AccessConstants.OWNER);

    // Finding owner privileges and removing them.
    List<MSentryPrivilege> mOwnerPrivileges = getMSentryPrivilegesExactMatch(tOwnerPrivilege, pm);
    for(MSentryPrivilege mOwnerPriv : mOwnerPrivileges) {
      Set<MSentryUser> users;
      users = mOwnerPriv.getUsers();
      // Making sure of removing stale users.
      for (MSentryUser user : users) {
        user.removePrivilege(mOwnerPriv);
        persistEntity(pm, SentryPrincipalType.USER, user);
      }
    }
    pm.deletePersistentAll(mOwnerPrivileges);
  }

  /**
   * Rename the privilege for all entities. Drop the old privilege name and create the new one.
   *
   * @param oldTAuthorizable the old authorizable name needs to be renamed.
   * @param newTAuthorizable the new authorizable name
   * @throws SentryNoSuchObjectException
   * @throws SentryInvalidInputException
   */
  public void renamePrivilege(final TSentryAuthorizable oldTAuthorizable,
      final TSentryAuthorizable newTAuthorizable) throws Exception {
    tm.executeTransactionWithRetry(
            pm -> {
              pm.setDetachAllOnCommit(false); // No need to detach objects

              renamePrivilegeCore(pm, oldTAuthorizable, newTAuthorizable);
              return null;
            });
  }

  /**
   * Rename the privilege for all entities. Drop the old privilege name and create the new one.
   * As well as persist the corresponding permission change to MSentryPermChange table in a
   * single transaction.
   *
   * @param oldTAuthorizable the old authorizable name needs to be renamed.
   * @param newTAuthorizable the new authorizable name
   * @param update the corresponding permission delta update.
   * @throws SentryNoSuchObjectException
   * @throws SentryInvalidInputException
   */
  public synchronized void renamePrivilege(final TSentryAuthorizable oldTAuthorizable,
      final TSentryAuthorizable newTAuthorizable, final Update update)
        throws Exception {

    execute(update, pm -> {
      pm.setDetachAllOnCommit(false); // No need to detach objects

      renamePrivilegeCore(pm, oldTAuthorizable, newTAuthorizable);
      return null;
    });
  }

  private void renamePrivilegeCore(PersistenceManager pm, TSentryAuthorizable oldTAuthorizable,
      final TSentryAuthorizable newTAuthorizable) throws Exception {
    TSentryPrivilege tPrivilege = toSentryPrivilege(oldTAuthorizable);
    TSentryPrivilege newPrivilege = toSentryPrivilege(newTAuthorizable);

    tPrivilege.setGrantOption(TSentryGrantOption.FALSE);
    newPrivilege.setGrantOption(TSentryGrantOption.FALSE);
    renamePrivilegeCore(pm, tPrivilege, newPrivilege);

    tPrivilege.setGrantOption(TSentryGrantOption.TRUE);
    newPrivilege.setGrantOption(TSentryGrantOption.TRUE);
    renamePrivilegeCore(pm, tPrivilege, newPrivilege);
  }

  private void renamePrivilegeCore(PersistenceManager pm, TSentryPrivilege tPrivilege,
      final TSentryPrivilege newPrivilege) throws Exception {

    try {
      // In case of tables or DBs, check all actions
      if (isMultiActionsSupported(tPrivilege)) {
        for (String privilegeAction : ALL_ACTIONS) {
          tPrivilege.setAction(privilegeAction);
          newPrivilege.setAction(privilegeAction);
          renamePrivilegeForAllEntities(pm, tPrivilege, newPrivilege);
        }
      } else {
        renamePrivilegeForAllEntities(pm, tPrivilege, newPrivilege);
      }
    } catch (JDODataStoreException e) {
      throw new SentryInvalidInputException("Failed to get privileges: "
          + e.getMessage());
    }
  }

  // Currently INSERT/SELECT/ALL are supported for Table and DB level privileges
  private boolean isMultiActionsSupported(TSentryPrivilege tPrivilege) {
    return tPrivilege.getDbName() != null;

  }
  // wrapper for dropOrRename
  private void renamePrivilegeForAllEntities(PersistenceManager pm,
      TSentryPrivilege tPrivilege,
      TSentryPrivilege newPrivilege) throws SentryNoSuchObjectException,
      SentryInvalidInputException {
    dropOrRenamePrivilegeForAllEntities(pm, tPrivilege, newPrivilege);
  }

  /**
   * Drop given privilege from all entities
   * @param tPrivilege
   * @throws SentryNoSuchObjectException
   * @throws SentryInvalidInputException
   */
  private void dropPrivilegeForAllEntities(PersistenceManager pm,
      TSentryPrivilege tPrivilege)
      throws SentryNoSuchObjectException, SentryInvalidInputException {
    dropOrRenamePrivilegeForAllEntities(pm, tPrivilege, null);
  }

  /**
   * Drop given privilege from all entities Create the new privilege if asked
   * @param tPrivilege
   * @param pm
   * @throws SentryNoSuchObjectException
   * @throws SentryInvalidInputException
   */
  private void dropOrRenamePrivilegeForAllEntities(PersistenceManager pm,
      TSentryPrivilege tPrivilege,
      TSentryPrivilege newTPrivilege) throws SentryNoSuchObjectException,
      SentryInvalidInputException {
    Collection<PrivilegePrincipal> entitySet = new HashSet<>();
    List<MSentryPrivilege> mPrivileges = getMSentryPrivileges(tPrivilege, pm);
    for (MSentryPrivilege mPrivilege : mPrivileges) {
      entitySet.addAll(ImmutableSet.copyOf(mPrivilege.getRoles()));
      entitySet.addAll(ImmutableSet.copyOf(mPrivilege.getUsers()));
    }
    // Dropping the privilege
    if (newTPrivilege == null) {
      for (PrivilegePrincipal principal : entitySet) {
        alterSentryRevokePrivilegeCore(pm, principal.getPrincipalType(), principal.getPrincipalName(), tPrivilege);
      }
      return;
    }
    // Renaming privilege
    MSentryPrivilege parent = getMSentryPrivilege(tPrivilege, pm);
    if (parent != null) {
      // When all the roles associated with that privilege are revoked, privilege
      // will be removed from the database.
      // parent is an JDO object which is associated with privilege data in the database.
      // When the associated row is deleted in database, JDO should be not be
      // dereferenced. If object has to be used even after that it should have been detached.
      parent = pm.detachCopy(parent);
    }
    for (PrivilegePrincipal principal : entitySet) {
      // When all the privilege associated for a user are revoked, user will be removed from the database.
      // JDO object should be not used when the associated database entry is removed. Application should use
      // a detached copy instead.
      PrivilegePrincipal detachedEntity = pm.detachCopy(principal);
      // 1. get privilege and child privileges
      Collection<MSentryPrivilege> privilegeGraph = new HashSet<>();
      if (parent != null) {
        privilegeGraph.add(parent);
        populateChildren(pm, detachedEntity.getPrincipalType(), Sets.newHashSet(detachedEntity.getPrincipalName()), parent, privilegeGraph);
      } else {
        populateChildren(pm, detachedEntity.getPrincipalType(), Sets.newHashSet(detachedEntity.getPrincipalName()), convertToMSentryPrivilege(tPrivilege),
          privilegeGraph);
      }
      // 2. revoke privilege and child privileges
      alterSentryRevokePrivilegeCore(pm, detachedEntity.getPrincipalType(), detachedEntity.getPrincipalName(), tPrivilege);
      // 3. add new privilege and child privileges with new tableName
      for (MSentryPrivilege mPriv : privilegeGraph) {
        TSentryPrivilege tPriv = convertToTSentryPrivilege(mPriv);
        if (newTPrivilege.getPrivilegeScope().equals(PrivilegeScope.DATABASE.name())) {
          tPriv.setDbName(newTPrivilege.getDbName());
        } else if (newTPrivilege.getPrivilegeScope().equals(PrivilegeScope.TABLE.name())) {
          // the DB name could change, so set its value
          tPriv.setDbName(newTPrivilege.getDbName());
          tPriv.setTableName(newTPrivilege.getTableName());
        }
        alterSentryGrantPrivilegeCore(pm, detachedEntity.getPrincipalType(), detachedEntity.getPrincipalName(), tPriv);
      }
    }
  }

  private TSentryPrivilege toSentryPrivilege(TSentryAuthorizable tAuthorizable)
      throws SentryInvalidInputException {
    TSentryPrivilege tSentryPrivilege = new TSentryPrivilege();
    tSentryPrivilege.setDbName(fromNULLCol(tAuthorizable.getDb()));
    tSentryPrivilege.setServerName(fromNULLCol(tAuthorizable.getServer()));
    tSentryPrivilege.setTableName(fromNULLCol(tAuthorizable.getTable()));
    tSentryPrivilege.setColumnName(fromNULLCol(tAuthorizable.getColumn()));
    tSentryPrivilege.setURI(fromNULLCol(tAuthorizable.getUri()));
    PrivilegeScope scope;
    if (!isNULL(tSentryPrivilege.getColumnName())) {
      scope = PrivilegeScope.COLUMN;
    } else if (!isNULL(tSentryPrivilege.getTableName())) {
      scope = PrivilegeScope.TABLE;
    } else if (!isNULL(tSentryPrivilege.getDbName())) {
      scope = PrivilegeScope.DATABASE;
    } else if (!isNULL(tSentryPrivilege.getURI())) {
      scope = PrivilegeScope.URI;
    } else {
      scope = PrivilegeScope.SERVER;
    }
    tSentryPrivilege.setPrivilegeScope(scope.name());
    tSentryPrivilege.setAction(AccessConstants.ALL);
    return tSentryPrivilege;
  }

  /**
   * <p>
   * Convert different forms of empty strings to @NULL_COL and return all other input strings unmodified.
   * <p>
   * Possible empty strings:
   * <ul>
   *   <li>null</li>
   *   <li>empty string ("")</li>
   * </ul>
   * <p>
   * This function is used to create proper MSentryPrivilege objects that are saved in the Sentry database from the user
   * supplied privileges (TSentryPrivilege). This function will ensure that the data we are putting into the database is
   * always consistent for various types of input from the user. Without this one can save a column as an empty string
   * or null or @NULL_COLL specifier.
   * <p>
   * @param s string input, and can be null.
   * @return original string if it is non-empty and @NULL_COL for empty strings.
   */
  public static String toNULLCol(String s) {
    return Strings.isNullOrEmpty(s) ? NULL_COL : s;
  }

  /**
   * <p>
   * Convert different forms of empty strings to an empty string("") and return all other input strings unmodified.
   * <p>
   * Possible empty strings:
   * <ul>
   *   <li>null</li>
   *   <li>empty string ("")</li>
   *   <li>@NULL_COLL</li>
   * </ul>
   * <p>
   * This function is used to create TSentryPrivilege objects and is essential in maintaining backward compatibility
   * for reading the data that is saved in the sentry database. And also to ensure the backward compatibility of read the
   * user passed column data (@see TSentryAuthorizable conversion to TSentryPrivilege)
   * <p>
   * @param s string input, and can be null.
   * @return original string if it is non-empty and "" for empty strings.
   */
  private static String fromNULLCol(String s) {
    return isNULL(s) ? "" : s;
  }

  /**
   * Retrieves an up-to-date sentry permission snapshot.
   * <p>
   * It reads hiveObj to &lt role, privileges &gt mapping from {@link MSentryPrivilege}
   * table and role to groups mapping from {@link MSentryGroup}.
   * It also gets the changeID of latest delta update, from {@link MSentryPathChange}, that
   * the snapshot corresponds to.
   *
   * @return a {@link PathsImage} contains the mapping of hiveObj to
   *         &lt role, privileges &gt and the mapping of role to &lt Groups &gt.
   *         For empty image returns
   *         {@link org.apache.sentry.core.common.utils.SentryConstants#EMPTY_CHANGE_ID}
   *         and empty maps.
   * @throws Exception
   */
  public PermissionsImage retrieveFullPermssionsImage() throws Exception {
    return tm.executeTransaction(
            pm -> {
              pm.setDetachAllOnCommit(false); // No need to detach objects
              // curChangeID could be 0, if Sentry server has been running before
              // enable SentryPlugin(HDFS Sync feature).
              long curChangeID = getLastProcessedChangeIDCore(pm, MSentryPermChange.class);
              Map<String, List<String>> roleImage = retrieveFullRoleImageCore(pm);
              Map<String, Map<TPrivilegePrincipal, String>> privilegeMap = retrieveFullPrivilegeImageCore(pm);

              return new PermissionsImage(roleImage, privilegeMap, curChangeID);
            });
  }

  /**
   * Retrieves an up-to-date sentry privileges snapshot from {@code MSentryPrivilege} table.
   * The snapshot is represented by mapping of hiveObj to role privileges.
   *
   * @param pm PersistenceManager
   * @return a mapping of hiveObj to &lt role, privileges &gt
   * @throws Exception
   */
   private Map<String, Map<TPrivilegePrincipal, String>> retrieveFullPrivilegeImageCore(PersistenceManager pm)
        throws Exception {
     pm.setDetachAllOnCommit(false); // No need to detach objects

    Map<String, Map<TPrivilegePrincipal, String>> retVal = new HashMap<>();
    Query query = pm.newQuery(MSentryPrivilege.class);
    query.addExtension(LOAD_RESULTS_AT_COMMIT, "false");

    QueryParamBuilder paramBuilder = QueryParamBuilder.newQueryParamBuilder();
    paramBuilder.addNotNull(SERVER_NAME)
                .addNotNull(DB_NAME)
                .addNull(URI);

    query.setFilter(paramBuilder.toString());
    query.setOrdering("serverName ascending, dbName ascending, tableName ascending");

    FetchGroup grp = pm.getFetchGroup(MSentryPrivilege.class, "fetchRolesUsers");
    grp.addMember("roles").addMember("users");
    pm.getFetchPlan().addGroup("fetchRolesUsers");

    @SuppressWarnings("unchecked")
    List<MSentryPrivilege> privileges =
            (List<MSentryPrivilege>) query.executeWithMap(paramBuilder.getArguments());
    for (MSentryPrivilege mPriv : privileges) {
      String authzObj = mPriv.getDbName();
      if (!isNULL(mPriv.getTableName())) {
        authzObj = authzObj + "." + mPriv.getTableName();
      }
      Map<TPrivilegePrincipal, String> pUpdate = retVal.get(authzObj);
      if (pUpdate == null) {
        pUpdate = new HashMap<>();
        retVal.put(authzObj, pUpdate);
      }
      for (MSentryRole mRole : mPriv.getRoles()) {
        pUpdate = addPrivilegeEntry (mPriv, TPrivilegePrincipalType.ROLE, mRole.getRoleName(), pUpdate);
      }
      for (MSentryUser mUser : mPriv.getUsers()) {
        pUpdate = addPrivilegeEntry (mPriv, TPrivilegePrincipalType.USER, mUser.getUserName(), pUpdate);
      }
    }
    query.closeAll();
    return retVal;
  }

  private static Map<TPrivilegePrincipal, String> addPrivilegeEntry(MSentryPrivilege mPriv, TPrivilegePrincipalType tEntityType,
    String principal, Map<TPrivilegePrincipal, String> update) {
    String action;
    String newAction;
    String existingPriv = update.get(principal);
    action = mPriv.getAction().toUpperCase();
    newAction = mPriv.getAction().toUpperCase();
    if(action.equals(AccessConstants.OWNER)) {
      // Translate owner privilege to actual privilege.
      newAction = AccessConstants.ACTION_ALL;
    }

    if (existingPriv == null) {
      update.put(new TPrivilegePrincipal(tEntityType, principal),
              newAction);
    } else {
      update.put(new TPrivilegePrincipal(tEntityType, principal), existingPriv + "," +
              newAction);
    }
    return update;
  }

  /**
   * Retrieves an up-to-date sentry role snapshot from {@code MSentryGroup} table.
   * The snapshot is represented by a role to groups map.
   *
   * @param pm PersistenceManager
   * @return a mapping of Role to &lt Groups &gt
   * @throws Exception
   */
  private Map<String, List<String>> retrieveFullRoleImageCore(PersistenceManager pm)
          throws Exception {
    pm.setDetachAllOnCommit(false); // No need to detach objects
    Query query = pm.newQuery(MSentryGroup.class);
    query.addExtension(LOAD_RESULTS_AT_COMMIT, "false");

    FetchGroup grp = pm.getFetchGroup(MSentryGroup.class, "fetchRoles");
    grp.addMember("roles");
    pm.getFetchPlan().addGroup("fetchRoles");

    @SuppressWarnings("unchecked")
    List<MSentryGroup> groups = (List<MSentryGroup>) query.execute();
    if (groups.isEmpty()) {
      return Collections.emptyMap();
    }

    Map<String, List<String>> retVal = new HashMap<>();
    for (MSentryGroup mGroup : groups) {
      for (MSentryRole role : mGroup.getRoles()) {
        List<String> rUpdate = retVal.get(role.getRoleName());
        if (rUpdate == null) {
          rUpdate = new ArrayList<>();
          retVal.put(role.getRoleName(), rUpdate);
        }
        rUpdate.add(mGroup.getGroupName());
      }
    }
    query.closeAll();
    return retVal;
  }

  /**
   * Retrieves an up-to-date hive paths snapshot. <p>
   * It reads hiveObj to paths mapping from {@link MAuthzPathsMapping} table and
   * gets the changeID of latest delta update, from {@link MSentryPathChange}, that
   * the snapshot corresponds to.
   *
   * NOTE: this method used to be used in the actual code but is now only used for tests
   * which should be refactored to use the new {@link #retrieveFullPathsImageUpdate} functionality.
   *
   * TODO: Remove retrieveFullPathsImage method and reimplement tests.
   *
   * @return an up-to-date hive paths snapshot contains mapping of hiveObj to &lt Paths &gt.
   *         For empty image return {@link #EMPTY_CHANGE_ID} and a empty map.
   * @throws Exception
   */
  public PathsImage retrieveFullPathsImage() throws Exception {
    return (PathsImage) tm.executeTransaction(
    new TransactionBlock() {
      public Object execute(PersistenceManager pm) throws Exception {
        // curChangeID could be 0 for the first full snapshot fetching
        // from HMS. It does not have corresponding delta update.
        pm.setDetachAllOnCommit(false); // No need to detach objects
        long curChangeID = getLastProcessedChangeIDCore(pm, MSentryPathChange.class);
        long curImageID = getCurrentAuthzPathsSnapshotID(pm);
        Map<String, Collection<String>> pathImage = retrieveFullPathsImageCore(pm, curImageID);

        return new PathsImage(pathImage, curChangeID, curImageID);
      }
    });
  }

  /**
   * Retrieves an up-to-date hive paths snapshot.
   * The image only contains PathsDump in it.
   * <p>
   * It reads hiveObj to paths mapping from {@link MAuthzPathsMapping} table and
   * gets the changeID of latest delta update, from {@link MSentryPathChange}, that
   * the snapshot corresponds to.
   *
   * @param prefixes path of Sentry managed prefixes. Ignore any path outside the prefix.
   * @return an up-to-date hive paths snapshot contains mapping of hiveObj to &lt Paths &gt.
   *         For empty image return
   *         {@link org.apache.sentry.core.common.utils.SentryConstants#EMPTY_CHANGE_ID}
   *         and a empty map.
   * @throws Exception
   */
  public PathsUpdate retrieveFullPathsImageUpdate(final String[] prefixes) throws Exception {
    return tm.executeTransaction(
            pm -> {
              pm.setDetachAllOnCommit(false); // No need to detach objects
              long curImageID = getCurrentAuthzPathsSnapshotID(pm);
              long curChangeID = getLastProcessedChangeIDCore(pm, MSentryPathChange.class);
              PathsUpdate pathUpdate = new PathsUpdate(curChangeID, curImageID, true);
              // We ignore anything in the update and set it later to the assembled PathsDump
              UpdateableAuthzPaths authzPaths = new UpdateableAuthzPaths(prefixes);
              // Extract all paths and put them into authzPaths
              retrieveFullPathsImageCore(pm, curImageID, authzPaths);
              pathUpdate.toThrift().setPathsDump(authzPaths.getPathsDump().createPathsDump(true));
              return pathUpdate;
            });
  }

  /**
   * Retrieves an up-to-date hive paths snapshot from {@code MAuthzPathsMapping} table.
   * The snapshot is represented by a snapshot ID, and a map from hiveObj to paths.
   *
   * @return a mapping of hiveObj to &lt Paths &gt.
   */
  private Map<String, Collection<String>> retrieveFullPathsImageCore(PersistenceManager pm,
                                                                     long currentSnapshotID) {
    if (currentSnapshotID <= EMPTY_PATHS_SNAPSHOT_ID) {
      return Collections.emptyMap();
    }

    Query query = pm.newQuery(MAuthzPathsMapping.class);
    query.setFilter("this.authzSnapshotID == currentSnapshotID");
    query.declareParameters("long currentSnapshotID");
    Collection<MAuthzPathsMapping> authzToPathsMappings =
      (Collection<MAuthzPathsMapping>) query.execute(currentSnapshotID);

    if (authzToPathsMappings.isEmpty()) {
      return Collections.emptyMap();
    }

    Map<String, Collection<String>> retVal = new HashMap<>(authzToPathsMappings.size());
    for (MAuthzPathsMapping authzToPaths : authzToPathsMappings) {
      retVal.put(authzToPaths.getAuthzObjName(), authzToPaths.getPathStrings());
    }

    return retVal;
  }

  /**
   * Extract all paths and convert them into HMSPaths obect
   * @param pm Persistence manager
   * @param currentSnapshotID Image ID we are interested in
   * @param pathUpdate Destination for result
   */
  private void retrieveFullPathsImageCore(PersistenceManager pm,
                                          long currentSnapshotID,
                                          UpdateableAuthzPaths pathUpdate) {
    // Query for all MAuthzPathsMapping objects matching the given image ID
    Query query = pm.newQuery(MAuthzPathsMapping.class);
    query.addExtension(LOAD_RESULTS_AT_COMMIT, "false");
    query.setFilter("this.authzSnapshotID == currentSnapshotID");
    query.declareParameters("long currentSnapshotID");

    // Get path in batch to improve performance. The fectch groups are defined in package.jdo
    pm.getFetchPlan().addGroup("includingPaths");
    Collection<MAuthzPathsMapping> authzToPathsMappings =
        (Collection<MAuthzPathsMapping>) query.execute(currentSnapshotID);

    // Walk each MAuthzPathsMapping object, get set of paths and push them all
    // into HMSPaths object contained in UpdateableAuthzPaths.
    for (MAuthzPathsMapping authzToPaths : authzToPathsMappings) {
      String  objName = authzToPaths.getAuthzObjName();
      // Convert path strings to list of components
      for (String path: authzToPaths.getPathStrings()) {
        String[] pathComponents = PathUtils.splitPath(path);
        List<String> paths = new ArrayList<>(pathComponents.length);
        Collections.addAll(paths, pathComponents);
        pathUpdate.applyAddChanges(objName, Collections.singletonList(paths));
      }
    }
  }

  /**
   * Delete all stored HMS notifications starting from given ID.<p>
   *
   * The purpose of the function is to clean up notifications in cases
   * were we recover from HMS notifications resets.
   *
   * @param pm Persistent manager instance
   * @param id initial ID. All notifications starting from this ID and above are
   *          removed.
   */
  private void deleteNotificationsSince(PersistenceManager pm, long id) {
    Query query = pm.newQuery(MSentryHmsNotification.class);
    query.addExtension(LOAD_RESULTS_AT_COMMIT, "false");
    query.setFilter("notificationId >= currentNotificationId");
    query.declareParameters("long currentNotificationId");
    long numDeleted = query.deletePersistentAll(id);
    if (numDeleted > 0) {
      LOGGER.info("Purged {} notification entries starting from {}",
              numDeleted, id);
    }
  }

  /**
   * Persist an up-to-date HMS snapshot into Sentry DB in a single transaction with its latest
   * notification ID
   *
   * @param authzPaths paths to be be persisted
   * @param notificationID the latest notificationID associated with the snapshot
   * @throws Exception
   */
  public void persistFullPathsImage(final Map<String, Collection<String>> authzPaths,
      final long notificationID) throws Exception {
    tm.executeTransactionWithRetry(
            pm -> {

              int totalNumberOfObjectsToPersist = authzPaths.size();
              int totalNumberOfPathsToPersist = authzPaths.values().stream().mapToInt(Collection::size).sum();
              int objectsPersistedCount = 0, pathsPersistedCount = 0;

              logPersistingFullSnapshotState(totalNumberOfObjectsToPersist,
                  totalNumberOfPathsToPersist, objectsPersistedCount, pathsPersistedCount);

              pm.setDetachAllOnCommit(false); // No need to detach objects
              deleteNotificationsSince(pm, notificationID + 1);

              // persist the notidicationID
              pm.makePersistent(new MSentryHmsNotification(notificationID));

              // persist the full snapshot
              long snapshotID = getCurrentAuthzPathsSnapshotID(pm);
              long nextSnapshotID = snapshotID + 1;
              pm.makePersistent(new MAuthzPathsSnapshotId(nextSnapshotID));
              LOGGER.info("Attempting to commit new HMS snapshot with ID = {}", nextSnapshotID);

              long lastProgressTime = System.currentTimeMillis();

              for (Map.Entry<String, Collection<String>> authzPath : authzPaths.entrySet()) {
                pm.makePersistent(new MAuthzPathsMapping(nextSnapshotID, authzPath.getKey(), authzPath.getValue()));

                objectsPersistedCount++;
                pathsPersistedCount = pathsPersistedCount + authzPath.getValue().size();

                long currentTime = System.currentTimeMillis();
                if ((currentTime - lastProgressTime) > printSnapshotPersistTimeInterval) {

                  logPersistingFullSnapshotState(totalNumberOfObjectsToPersist,
                      totalNumberOfPathsToPersist, objectsPersistedCount, pathsPersistedCount);

                  lastProgressTime = currentTime;
                }
              }
              return null;
            });
  }

  public void logPersistingFullSnapshotState(int totalNumberOfObjectsToPersist,
      int totalNumberOfPathsToPersist, int objectsPersistedCount, int pathsPersistedCount) {

    LOGGER.info(String.format("Persisting HMS Paths on Snapshot: "
            + "authz_objs_persisted=%d(%.2f%%) authz_paths_persisted=%d(%.2f%%) "
            + "authz_objs_total=%d authz_paths_total=%d",
        objectsPersistedCount,
        totalNumberOfObjectsToPersist > 0 ? 100 * ((double) objectsPersistedCount
            / totalNumberOfObjectsToPersist) : 0,
        pathsPersistedCount, totalNumberOfPathsToPersist > 0 ? 100 * ((double) pathsPersistedCount
            / totalNumberOfPathsToPersist) : 0,
        totalNumberOfObjectsToPersist, totalNumberOfPathsToPersist));
  }

  /**
   * Get the last authorization path snapshot ID persisted.
   * Always executed in the transaction context.
   *
   * @param pm The PersistenceManager object.
   * @return the last persisted snapshot ID. It returns 0 if no rows are found.
   */
  private static long getCurrentAuthzPathsSnapshotID(PersistenceManager pm) {
    return getMaxPersistedIDCore(pm, MAuthzPathsSnapshotId.class, "authzSnapshotID", EMPTY_PATHS_SNAPSHOT_ID);
  }


  /**
   * Get the last authorization path snapshot ID persisted.
   * Always executed in the non-transaction context.
   * This is used for metrics, so no retries are attempted.
   *
   * @return the last persisted snapshot ID. It returns 0 if no rows are found.
   */
  private long getCurrentAuthzPathsSnapshotID() throws Exception {
    return tm.executeTransaction(
            SentryStore::getCurrentAuthzPathsSnapshotID
    );
  }

  /**
   * Adds the authzObj and with a set of paths into the authzObj -> [Paths] mapping.
   * As well as persist the corresponding delta path change to MSentryPathChange
   * table in a single transaction.
   *
   * @param authzObj an authzObj
   * @param paths a set of paths need to be added into the authzObj -> [Paths] mapping
   * @param update the corresponding path delta update
   * @throws Exception
   */
  public void addAuthzPathsMapping(final String authzObj, final Collection<String> paths,
      final UniquePathsUpdate update) throws Exception {
    execute(update, pm -> {
      pm.setDetachAllOnCommit(false); // No need to detach objects
      addAuthzPathsMappingCore(pm, authzObj, paths);
      return null;
    });
  }

  /**
   * Adds the authzObj and with a set of paths into the authzObj -> [Paths] mapping.
   * If the given authzObj already exists in the mapping, only need to add the new paths
   * into its mapping.
   *
   * @param pm PersistenceManager
   * @param authzObj an authzObj
   * @param paths a set of paths need to be added into the authzObj -> [Paths] mapping
   */
  private void addAuthzPathsMappingCore(PersistenceManager pm, String authzObj,
        Collection<String> paths) {
    long currentSnapshotID = getCurrentAuthzPathsSnapshotID(pm);
    if (currentSnapshotID <= EMPTY_PATHS_SNAPSHOT_ID) {
      LOGGER.warn("AuthzObj: {} cannot be persisted if paths snapshot ID does not exist yet.", authzObj);
    }

    MAuthzPathsMapping mAuthzPathsMapping = getMAuthzPathsMappingCore(pm, currentSnapshotID, authzObj);
    if (mAuthzPathsMapping == null) {
      mAuthzPathsMapping = new MAuthzPathsMapping(currentSnapshotID, authzObj, paths);
    } else {
      for (String path : paths) {
        mAuthzPathsMapping.addPath(new MPath(path));
      }
    }
    pm.makePersistent(mAuthzPathsMapping);
  }

  /**
   * Deletes a set of paths belongs to given authzObj from the authzObj -> [Paths] mapping.
   * As well as persist the corresponding delta path change to MSentryPathChange
   * table in a single transaction.
   *
   * @param authzObj an authzObj
   * @param paths a set of paths need to be deleted from the authzObj -> [Paths] mapping
   * @param update the corresponding path delta update
   */
  public void deleteAuthzPathsMapping(final String authzObj, final Iterable<String> paths,
      final UniquePathsUpdate update) throws Exception {
    execute(update, pm -> {
      pm.setDetachAllOnCommit(false); // No need to detach objects
      deleteAuthzPathsMappingCore(pm, authzObj, paths);
      return null;
    });
  }

  /**
   * Deletes a set of paths belongs to given authzObj from the authzObj -> [Paths] mapping.
   *
   * @param pm PersistenceManager
   * @param authzObj an authzObj
   * @param paths a set of paths need to be deleted from the authzObj -> [Paths] mapping.
   * @throws SentryNoSuchObjectException if cannot find the existing authzObj or path.
   */
  private void deleteAuthzPathsMappingCore(PersistenceManager pm, String authzObj,
                                           Iterable<String> paths) {
    long currentSnapshotID = getCurrentAuthzPathsSnapshotID(pm);
    if (currentSnapshotID <= EMPTY_PATHS_SNAPSHOT_ID) {
      LOGGER.error("No paths snapshot ID is found. Cannot delete authzoObj: {}", authzObj);
    }

    MAuthzPathsMapping mAuthzPathsMapping = getMAuthzPathsMappingCore(pm, currentSnapshotID, authzObj);
    if (mAuthzPathsMapping != null) {
      for (String path : paths) {
        MPath mPath = mAuthzPathsMapping.getPath(path);
        if (mPath == null) {
          LOGGER.error("nonexistent path: {}", path);
        } else {
          mAuthzPathsMapping.removePath(mPath);
          pm.deletePersistent(mPath);
        }
      }
      pm.makePersistent(mAuthzPathsMapping);
    } else {
      LOGGER.error("nonexistent authzObj: {} on current paths snapshot ID #{}",
          authzObj, currentSnapshotID);
    }
  }

  /**
   * Deletes all entries of the given authzObj from the authzObj -> [Paths] mapping.
   * As well as persist the corresponding delta path change to MSentryPathChange
   * table in a single transaction.
   *
   * @param authzObj an authzObj to be deleted
   * @param update the corresponding path delta update
   */
  public void deleteAllAuthzPathsMapping(final String authzObj, final UniquePathsUpdate update)
        throws Exception {
    execute(update, pm -> {
      pm.setDetachAllOnCommit(false); // No need to detach objects
      deleteAllAuthzPathsMappingCore(pm, authzObj);
      return null;
    });
  }

  /**
   * Deletes the entry of the given authzObj from the authzObj -> [Paths] mapping.
   *
   * @param pm PersistenceManager
   * @param authzObj an authzObj to be deleted
   * @throws SentryNoSuchObjectException if cannot find the existing authzObj
   */
  private void deleteAllAuthzPathsMappingCore(PersistenceManager pm, String authzObj) {
    long currentSnapshotID = getCurrentAuthzPathsSnapshotID(pm);
    if (currentSnapshotID <= EMPTY_PATHS_SNAPSHOT_ID) {
      LOGGER.error("No paths snapshot ID is found. Cannot delete authzoObj: {}", authzObj);
    }

    MAuthzPathsMapping mAuthzPathsMapping = getMAuthzPathsMappingCore(pm, currentSnapshotID, authzObj);
    if (mAuthzPathsMapping != null) {
      for (MPath mPath : mAuthzPathsMapping.getPaths()) {
        mAuthzPathsMapping.removePath(mPath);
        pm.deletePersistent(mPath);
      }
      pm.deletePersistent(mAuthzPathsMapping);
    } else {
      LOGGER.error("nonexistent authzObj: {} on current paths snapshot ID #{}",
          authzObj, currentSnapshotID);
    }
  }

  /**
   * Renames the existing authzObj to a new one in the authzObj -> [Paths] mapping.
   * And updates its existing path with a new path, while keeps the rest of its paths
   * untouched if there is any. As well as persist the corresponding delta path
   * change to MSentryPathChange table in a single transaction.
   *
   * @param oldObj the existing authzObj
   * @param newObj the new name to be changed to
   * @param oldPath a existing path of the given authzObj
   * @param newPath a new path to be changed to
   * @param update the corresponding path delta update
   */
  public void renameAuthzPathsMapping(final String oldObj, final String newObj,
      final String oldPath, final String newPath, final UniquePathsUpdate update) throws Exception {
    execute(update, pm -> {
      pm.setDetachAllOnCommit(false); // No need to detach objects
      renameAuthzPathsMappingCore(pm, oldObj, newObj, oldPath, newPath);
      return null;
    });
  }

  /**
   * Renames the existing authzObj to a new one in the authzObj -> [Paths] mapping.
   * And updates its existing path with a new path, while keeps the rest of its paths
   * untouched if there is any.
   *
   * @param pm PersistenceManager
   * @param oldObj the existing authzObj
   * @param newObj the new name to be changed to
   * @param oldPath a existing path of the given authzObj
   * @param newPath a new path to be changed to
   * @throws SentryNoSuchObjectException if cannot find the existing authzObj or path.
   */
  private void renameAuthzPathsMappingCore(PersistenceManager pm, String oldObj,
        String newObj, String oldPath, String newPath) {
    long currentSnapshotID = getCurrentAuthzPathsSnapshotID(pm);
    if (currentSnapshotID <= EMPTY_PATHS_SNAPSHOT_ID) {
      LOGGER.error("No paths snapshot ID is found. Cannot rename authzoObj: {}", oldObj);
    }

    MAuthzPathsMapping mAuthzPathsMapping = getMAuthzPathsMappingCore(pm, currentSnapshotID, oldObj);
    if (mAuthzPathsMapping != null) {
      MPath mOldPath = mAuthzPathsMapping.getPath(oldPath);
      if (mOldPath == null) {
        LOGGER.error("nonexistent path: {}", oldPath);
      } else {
        mAuthzPathsMapping.removePath(mOldPath);
        pm.deletePersistent(mOldPath);
      }
      mAuthzPathsMapping.addPath(new MPath(newPath));
      mAuthzPathsMapping.setAuthzObjName(newObj);
      pm.makePersistent(mAuthzPathsMapping);
    } else {
      LOGGER.error("nonexistent authzObj: {} on current paths snapshot ID #{}",
          oldObj, currentSnapshotID);
    }
  }

  /**
   * Renames the existing authzObj to a new one in the authzObj -> [Paths] mapping,
   * but keeps its paths mapping as-is. As well as persist the corresponding delta path
   * change to MSentryPathChange table in a single transaction.
   *
   * @param oldObj the existing authzObj
   * @param newObj the new name to be changed to
   * @param update the corresponding path delta update
   */
  public void renameAuthzObj(final String oldObj, final String newObj,
      final UniquePathsUpdate update) throws Exception {
    execute(update, pm -> {
      pm.setDetachAllOnCommit(false); // No need to detach objects
      renameAuthzObjCore(pm, oldObj, newObj);
      return null;
    });
  }

  /**
   * Renames the existing authzObj to a new one in the authzObj -> [Paths] mapping,
   * but keeps its paths mapping as-is.
   *
   * @param pm PersistenceManager
   * @param oldObj the existing authzObj
   * @param newObj the new name to be changed to
   * @throws SentryNoSuchObjectException if cannot find the existing authzObj.
   */
  private void renameAuthzObjCore(PersistenceManager pm, String oldObj,
      String newObj) {
    long currentSnapshotID = getCurrentAuthzPathsSnapshotID(pm);
    if (currentSnapshotID <= EMPTY_PATHS_SNAPSHOT_ID) {
      LOGGER.error("No paths snapshot ID is found. Cannot rename authzoObj: {}", oldObj);
    }

    MAuthzPathsMapping mAuthzPathsMapping = getMAuthzPathsMappingCore(pm, currentSnapshotID, oldObj);
    if (mAuthzPathsMapping != null) {
      mAuthzPathsMapping.setAuthzObjName(newObj);
      pm.makePersistent(mAuthzPathsMapping);
    } else {
      LOGGER.error("nonexistent authzObj: {} on current paths snapshot ID #{}",
          oldObj, currentSnapshotID);
    }
  }

  /**
   * Tells if there are any records in MAuthzPathsMapping
   *
   * @return true if there are no entries in <code>MAuthzPathsMapping</code>
   * false if there are entries
   * @throws Exception
   */
  public boolean isAuthzPathsMappingEmpty() throws Exception {
    return tm.executeTransactionWithRetry(
            pm -> {
              pm.setDetachAllOnCommit(false); // No need to detach objects
              return isTableEmptyCore(pm, MAuthzPathsMapping.class);
            });
  }

  /**
   * Tells if there are any records in MSentryHmsNotification
   *
   * @return true if there are no entries in <code>MSentryHmsNotification</code>
   * false if there are entries
   * @throws Exception
   */
  public boolean isHmsNotificationEmpty() throws Exception {
    return tm.executeTransactionWithRetry(
            pm -> {
              pm.setDetachAllOnCommit(false); // No need to detach objects
              return isTableEmptyCore(pm, MSentryHmsNotification.class);
            });
  }

  /**
   * Tells if there are any records in MAuthzPathsMapping
   *
   * @return true if there are no entries in <code>MAuthzPathsMapping</code>
   * false if there are entries
   * @throws Exception
   */
  public boolean isAuthzPathsSnapshotEmpty() throws Exception {
    return tm.executeTransactionWithRetry(
            pm -> {
              pm.setDetachAllOnCommit(false); // No need to detach objects
              return isTableEmptyCore(pm, MAuthzPathsMapping.class);
            });
  }

  /**
   * Updates authzObj -> [Paths] mapping to replace an existing path with a new one
   * given an authzObj. As well as persist the corresponding delta path change to
   * MSentryPathChange table in a single transaction.
   *
   * @param authzObj an authzObj
   * @param oldPath the existing path maps to the given authzObj
   * @param newPath a new path to replace the existing one
   * @param update the corresponding path delta update
   * @throws Exception
   */
  public void updateAuthzPathsMapping(final String authzObj, final String oldPath,
        final String newPath, final UniquePathsUpdate update) throws Exception {
    execute(update, pm -> {
      pm.setDetachAllOnCommit(false); // No need to detach objects
      updateAuthzPathsMappingCore(pm, authzObj, oldPath, newPath);
      return null;
    });
  }

  /**
   * Updates authzObj -> [Paths] mapping to replace an existing path with a new one
   * given an authzObj.
   *
   * @param pm PersistenceManager
   * @param authzObj an authzObj
   * @param oldPath the existing path maps to the given authzObj
   * @param newPath a non-empty path to replace the existing one
   * @throws SentryNoSuchObjectException if no such path found
   *        in the authzObj -> [Paths] mapping.
   */
  private void updateAuthzPathsMappingCore(PersistenceManager pm, String authzObj,
        String oldPath, String newPath) {

    long currentSnapshotID = getCurrentAuthzPathsSnapshotID(pm);
    if (currentSnapshotID <= EMPTY_PATHS_SNAPSHOT_ID) {
      LOGGER.error("No paths snapshot ID is found. Cannot update authzoObj: {}", authzObj);
    }

    MAuthzPathsMapping mAuthzPathsMapping = getMAuthzPathsMappingCore(pm, currentSnapshotID, authzObj);
    if (mAuthzPathsMapping == null) {
      mAuthzPathsMapping = new MAuthzPathsMapping(currentSnapshotID, authzObj, Sets.newHashSet(newPath));
    } else {
      MPath mOldPath = mAuthzPathsMapping.getPath(oldPath);
      if (mOldPath == null) {
        LOGGER.error("nonexistent path: {}", oldPath);
      } else {
        mAuthzPathsMapping.removePath(mOldPath);
        pm.deletePersistent(mOldPath);
      }
      MPath mNewPath = new MPath(newPath);
      mAuthzPathsMapping.addPath(mNewPath);
    }
    pm.makePersistent(mAuthzPathsMapping);
  }

  /**
   * Get the MAuthzPathsMapping object from authzObj
   */
  private MAuthzPathsMapping getMAuthzPathsMappingCore(PersistenceManager pm,
        long authzSnapshotID, String authzObj) {
    Query query = pm.newQuery(MAuthzPathsMapping.class);
    query.setFilter("this.authzSnapshotID == authzSnapshotID && this.authzObjName == authzObjName");
    query.declareParameters("long authzSnapshotID, java.lang.String authzObjName");
    query.setUnique(true);
    return (MAuthzPathsMapping) query.execute(authzSnapshotID, authzObj);
  }

  /**
   * Checks if the table associated with class provided is empty
   *
   * @param pm PersistenceManager
   * @param clazz class
   * @return True is the table is empty
   * False if it not.
   */
  private boolean isTableEmptyCore(PersistenceManager pm, Class clazz) {
    Query query = pm.newQuery(clazz);
    query.addExtension(LOAD_RESULTS_AT_COMMIT, "false");
    // setRange is implemented efficiently for MySQL, Postgresql (using the LIMIT SQL keyword)
    // and Oracle (using the ROWNUM keyword), with the query only finding the objects required
    // by the user directly in the datastore. For other RDBMS the query will retrieve all
    // objects up to the "to" record, and will not pass any unnecessary objects that are before
    // the "from" record.
    query.setRange(0, 1);
    return ((List<?>) query.execute()).isEmpty();
  }

  /**
   * Generic method used to query the maximum number (or ID) of a column from a specified class.
   *
   * @param pm The PersistenceManager object.
   * @param clazz The class name to query.
   * @param columnName The column name to query.
   * @return the maximum number persisted on the class. It returns NULL if the class has no rows.
   */
  private static long getMaxPersistedIDCore(PersistenceManager pm, Class clazz, String columnName, long defaultValue) {
    Query query = pm.newQuery(clazz);
    query.addExtension(LOAD_RESULTS_AT_COMMIT, "false");
    query.setResult(String.format("max(%s)", columnName));
    Long maxValue = (Long) query.execute();
    return (maxValue != null) ? maxValue : defaultValue;
  }

  @VisibleForTesting
  List<MPath> getMPaths() throws Exception {
    return tm.executeTransaction(pm -> {
      long currentSnapshotID = getCurrentAuthzPathsSnapshotID(pm);

      Query query = pm.newQuery("SQL",
          "SELECT p.PATH_NAME FROM AUTHZ_PATH p " +
             "JOIN AUTHZ_PATHS_MAPPING a ON a.AUTHZ_OBJ_ID = p.AUTHZ_OBJ_ID " +
             "WHERE a.AUTHZ_SNAPSHOT_ID = ?"
      );
      query.setResultClass(MPath.class);
      return (List<MPath>) query.execute(currentSnapshotID);
    });
  }

  /**
   * Method detects orphaned privileges
   *
   * @return True, If there are orphan privileges
   * False, If orphan privileges are not found.
   * non-zero value if an orphan is found.
   * <p>
   * Method currently used only by tests.
   * <p>
   */

  @VisibleForTesting
  Boolean findOrphanedPrivileges() throws Exception {
    return tm.executeTransaction(
            pm -> findOrphanedPrivilegesCore(pm));
  }

  Boolean findOrphanedPrivilegesCore(PersistenceManager pm) {
    //Perform a SQL query to get things that look like orphans
    List<MSentryPrivilege> results = getAllMSentryPrivilegesCore(pm);
    List<Object> idList = new ArrayList<>(results.size());
    for (MSentryPrivilege orphan : results) {
      idList.add(pm.getObjectId(orphan));
    }
    if (idList.isEmpty()) {
      return false;
    }
    //For each potential orphan, verify it's really a orphan.
    // Moment an orphan is identified return 1 indicating an orphan is found.
    pm.refreshAll();  // Try to ensure we really have correct objects
    for (Object id : idList) {
      MSentryPrivilege priv = (MSentryPrivilege) pm.getObjectById(id);
      if (priv.getRoles().isEmpty()) {
        return true;
      }
    }
    return false;
  }

  /** get mapping datas for [group,role], [user,role] with the specific roles */
  @SuppressWarnings("unchecked")
  public List<Map<String, Set<String>>> getGroupUserRoleMapList(final Collection<String> roleNames)
          throws Exception {
      return tm.executeTransaction(
              pm -> {
                pm.setDetachAllOnCommit(false); // No need to detach objects

                Query query = pm.newQuery(MSentryRole.class);
                query.addExtension(LOAD_RESULTS_AT_COMMIT, "false");
                List<MSentryRole> mSentryRoles;

                FetchGroup grp = pm.getFetchGroup(MSentryRole.class, "fetchGroupsUsers");
                grp.addMember("groups").addMember("users");
                pm.getFetchPlan().addGroup("fetchGroupsUsers");

                if ((roleNames == null) || roleNames.isEmpty()) {
                  mSentryRoles = (List<MSentryRole>)query.execute();
                } else {
                  QueryParamBuilder paramBuilder = QueryParamBuilder.newQueryParamBuilder(QueryParamBuilder.Op.OR);
                  paramBuilder.addSet("roleName == ", roleNames, true);
                  query.setFilter(paramBuilder.toString());
                  mSentryRoles =
                          (List<MSentryRole>) query.executeWithMap(paramBuilder.getArguments());
                }
                Map<String, Set<String>> groupRolesMap = getGroupRolesMap(mSentryRoles);
                Map<String, Set<String>> userRolesMap = getUserRolesMap(mSentryRoles);
                List<Map<String, Set<String>>> mapsList = new ArrayList<>();
                mapsList.add(INDEX_GROUP_ROLES_MAP, groupRolesMap);
                mapsList.add(INDEX_USER_ROLES_MAP, userRolesMap);
                return mapsList;
              });
  }

  private Map<String, Set<String>> getGroupRolesMap(Collection<MSentryRole> mSentryRoles) {
    if (mSentryRoles.isEmpty()) {
      return Collections.emptyMap();
    }

    Map<String, Set<String>> groupRolesMap = new HashMap<>();
    // change the List<MSentryRole> -> Map<groupName, Set<roleName>>
    for (MSentryRole mSentryRole : mSentryRoles) {
      Set<MSentryGroup> groups = mSentryRole.getGroups();
      for (MSentryGroup group : groups) {
        String groupName = group.getGroupName();
        Set<String> rNames = groupRolesMap.get(groupName);
        if (rNames == null) {
          rNames = new HashSet<>();
        }
        rNames.add(mSentryRole.getRoleName());
        groupRolesMap.put(groupName, rNames);
      }
    }
    return groupRolesMap;
  }

  private Map<String, Set<String>> getUserRolesMap(Collection<MSentryRole> mSentryRoles) {
    if (mSentryRoles.isEmpty()) {
      return Collections.emptyMap();
    }

    Map<String, Set<String>> userRolesMap = new HashMap<>();
    // change the List<MSentryRole> -> Map<userName, Set<roleName>>
    for (MSentryRole mSentryRole : mSentryRoles) {
      Set<MSentryUser> users = mSentryRole.getUsers();
      for (MSentryUser user : users) {
        String userName = user.getUserName();
        Set<String> rNames = userRolesMap.get(userName);
        if (rNames == null) {
          rNames = new HashSet<>();
        }
        rNames.add(mSentryRole.getRoleName());
        userRolesMap.put(userName, rNames);
      }
    }
    return userRolesMap;
  }

  // get all mapping data for [role,privilege]
  Map<String, Set<TSentryPrivilege>> getRoleNameTPrivilegesMap() throws Exception {
    return getRoleNameTPrivilegesMap(null, null);
  }

  /**
   * @return mapping data for [role,privilege] with the specific auth object
   */
  public Map<String, Set<TSentryPrivilege>> getRoleNameTPrivilegesMap(final String dbName,
        final String tableName) throws Exception {
    return tm.executeTransaction(
            pm -> {
              pm.setDetachAllOnCommit(false); // No need to detach objects
              Query query = pm.newQuery(MSentryPrivilege.class);
              query.addExtension(LOAD_RESULTS_AT_COMMIT, "false");
              QueryParamBuilder paramBuilder = QueryParamBuilder.newQueryParamBuilder();

              if (!StringUtils.isEmpty(dbName)) {
                  paramBuilder.add(DB_NAME, dbName);
              }
              if (!StringUtils.isEmpty(tableName)) {
                  paramBuilder.add(TABLE_NAME, tableName);
              }
              query.setFilter(paramBuilder.toString());
              FetchGroup grp = pm.getFetchGroup(MSentryPrivilege.class, "fetchRoles");
              grp.addMember("roles");
              pm.getFetchPlan().addGroup("fetchRoles");

              @SuppressWarnings("unchecked")
              List<MSentryPrivilege> mSentryPrivileges =
                      (List<MSentryPrivilege>) query.
                              executeWithMap(paramBuilder.getArguments());
              return getRolePrivilegesMap(mSentryPrivileges);
            });
  }

  private Map<String, Set<TSentryPrivilege>> getRolePrivilegesMap(
          Collection<MSentryPrivilege> mSentryPrivileges) {
    if (mSentryPrivileges.isEmpty()) {
      return Collections.emptyMap();
    }

    // change the List<MSentryPrivilege> -> Map<roleName, Set<TSentryPrivilege>>
    Map<String, Set<TSentryPrivilege>> rolePrivilegesMap = new HashMap<>();
    for (MSentryPrivilege mSentryPrivilege : mSentryPrivileges) {
      TSentryPrivilege privilege = convertToTSentryPrivilege(mSentryPrivilege);
      for (MSentryRole mSentryRole : mSentryPrivilege.getRoles()) {
        String roleName = mSentryRole.getRoleName();
        Set<TSentryPrivilege> privileges = rolePrivilegesMap.get(roleName);
        if (privileges == null) {
          privileges = new HashSet<>();
        }
        privileges.add(privilege);
        rolePrivilegesMap.put(roleName, privileges);
      }
    }
    return rolePrivilegesMap;
  }

  /**
   * @return Set of all role names, or an empty set if no roles are defined
   */
  public Set<String> getAllRoleNames() throws Exception {
    return tm.executeTransaction(
            pm -> {
              pm.setDetachAllOnCommit(false); // No need to detach objects
              return getAllRoleNamesCore(pm);
            });
  }

  /**
   * Get set of all role names
   * Should be executed inside transaction
   * @param pm PersistenceManager instance
   * @return Set of all role names, or an empty set if no roles are defined
   */
  private Set<String> getAllRoleNamesCore(PersistenceManager pm) {
    List<MSentryRole> mSentryRoles = getAllRoles(pm);
    if (mSentryRoles.isEmpty()) {
      return Collections.emptySet();
    }

    return rolesToRoleNames(mSentryRoles);
  }

  /**
   * Get all groups as a map from group name to group
   * @param pm PersistenceManager instance
   * @return map of group names to group data for each group
   */
  private Map<String, MSentryGroup> getGroupNameTGroupMap(PersistenceManager pm) {
    Query query = pm.newQuery(MSentryGroup.class);
    @SuppressWarnings("unchecked")
    List<MSentryGroup> mSentryGroups = (List<MSentryGroup>) query.execute();
    if (mSentryGroups.isEmpty()) {
      return Collections.emptyMap();
    }

    Map<String, MSentryGroup> existGroupsMap = new HashMap<>(mSentryGroups.size());
    // change the List<MSentryGroup> -> Map<groupName, MSentryGroup>
    for (MSentryGroup mSentryGroup : mSentryGroups) {
      existGroupsMap.put(mSentryGroup.getGroupName(), mSentryGroup);
    }
    return existGroupsMap;
  }

  /**
   * Get all users as a map from user name to user
   * @param pm PersistenceManager instance
   * @return map of user names to user data for each user
   */
  private Map<String, MSentryUser> getUserNameToUserMap(PersistenceManager pm) {
    Query query = pm.newQuery(MSentryUser.class);
    @SuppressWarnings("unchecked")
    List<MSentryUser> users = (List<MSentryUser>) query.execute();
    if (users.isEmpty()) {
      return Collections.emptyMap();
    }
    Map<String, MSentryUser> existUsersMap = new HashMap<>(users.size());
    // change the List<MSentryUser> -> Map<userName, MSentryUser>
    for (MSentryUser user : users) {
      existUsersMap.put(user.getUserName(), user);
    }
    return existUsersMap;
  }

  @VisibleForTesting
  Map<String, MSentryRole> getRolesMap() throws Exception {
    return tm.executeTransaction(
            pm -> {
              pm.setDetachAllOnCommit(false); // No need to detach objects
              List<MSentryRole> mSentryRoles = getAllRoles(pm);
              if (mSentryRoles.isEmpty()) {
                return Collections.emptyMap();
              }
              Map<String, MSentryRole> existRolesMap =
                      new HashMap<>(mSentryRoles.size());
              // change the List<MSentryRole> -> Map<roleName, Set<MSentryRole>>
              for (MSentryRole mSentryRole : mSentryRoles) {
                existRolesMap.put(mSentryRole.getRoleName(), mSentryRole);
              }

              return existRolesMap;
            });
  }

  @VisibleForTesting
  Map<String, MSentryGroup> getGroupNameToGroupMap() throws Exception {
    return tm.executeTransaction(
            this::getGroupNameTGroupMap);
  }

  @VisibleForTesting
  Map<String, MSentryUser> getUserNameToUserMap() throws Exception {
    return tm.executeTransaction(
            this::getUserNameToUserMap);
  }

  @VisibleForTesting
  List<MSentryPrivilege> getPrivilegesList() throws Exception {
    return tm.executeTransaction(
            pm -> {
              Query query = pm.newQuery(MSentryPrivilege.class);
              return (List<MSentryPrivilege>) query.execute();
            });
  }

  /**
   * Import the sentry mapping data.
   *
   * @param tSentryMappingData
   *        Include 2 maps to save the mapping data, the following is the example of the data
   *        structure:
   *        for the following mapping data:
   *        user1=role1,role2
   *        user2=role2,role3
   *        group1=role1,role2
   *        group2=role2,role3
   *        role1=server=server1->db=db1
   *        role2=server=server1->db=db1->table=tbl1,server=server1->db=db1->table=tbl2
   *        role3=server=server1->url=hdfs://localhost/path
   *
   *        The GroupRolesMap in TSentryMappingData will be saved as:
   *        {
   *        TSentryGroup(group1)={role1, role2},
   *        TSentryGroup(group2)={role2, role3}
   *        }
   *        The UserRolesMap in TSentryMappingData will be saved as:
   *        {
   *        TSentryUser(user1)={role1, role2},
   *        TSentryGroup(user2)={role2, role3}
   *        }
   *        The RolePrivilegesMap in TSentryMappingData will be saved as:
   *        {
   *        role1={TSentryPrivilege(server=server1->db=db1)},
   *        role2={TSentryPrivilege(server=server1->db=db1->table=tbl1),
   *        TSentryPrivilege(server=server1->db=db1->table=tbl2)},
   *        role3={TSentryPrivilege(server=server1->url=hdfs://localhost/path)}
   *        }
   * @param isOverwriteForRole
   *        The option for merging or overwriting the existing data during import, true for
   *        overwriting, false for merging
   */
  public void importSentryMetaData(final TSentryMappingData tSentryMappingData,
      final boolean isOverwriteForRole) throws Exception {
    tm.executeTransaction(
            pm -> {
              pm.setDetachAllOnCommit(false); // No need to detach objects
              TSentryMappingData mappingData = lowercaseRoleName(tSentryMappingData);
              Set<String> roleNames = getAllRoleNamesCore(pm);

              Map<String, Set<TSentryGroup>> importedRoleGroupsMap = covertToRoleNameTGroupsMap(mappingData
                  .getGroupRolesMap());
              Map<String, Set<String>> importedRoleUsersMap = covertToRoleUsersMap(mappingData
                  .getUserRolesMap());
              Set<String> importedRoleNames = importedRoleGroupsMap.keySet();
              // if import with overwrite role, drop the duplicated roles in current DB first.
              if (isOverwriteForRole) {
                dropDuplicatedRoleForImport(pm, roleNames, importedRoleNames);
                // refresh the roleNames for the drop role
                roleNames = getAllRoleNamesCore(pm);
              }

              // Empty roleNames is most likely the COllections.emptySet().
              // We are going to modify roleNames below, so create an actual set.
              if (roleNames.isEmpty()) {
                roleNames = new HashSet<>();
              }

              // import the mapping data for [role,privilege], the roleNames will be updated
              importRolePrivilegeMapping(pm, roleNames, mappingData.getRolePrivilegesMap());
              // import the mapping data for [role,group], the roleNames will be updated
              importRoleGroupMapping(pm, roleNames, importedRoleGroupsMap);
              // import the mapping data for [role,user], the roleNames will be updated
              importRoleUserMapping(pm, roleNames, importedRoleUsersMap);
              return null;
            });
  }

  // covert the Map[group->roles] to Map[role->groups]
  private Map<String, Set<TSentryGroup>> covertToRoleNameTGroupsMap(
      Map<String, Set<String>> groupRolesMap) {
    if (groupRolesMap == null || groupRolesMap.isEmpty()) {
      return Collections.emptyMap();
    }

    Map<String, Set<TSentryGroup>> roleGroupsMap = Maps.newHashMap();
    for (Map.Entry<String, Set<String>> entry : groupRolesMap.entrySet()) {
      Set<String> roleNames = entry.getValue();
      if (roleNames != null) {
        for (String roleName : roleNames) {
          Set<TSentryGroup> tSentryGroups = roleGroupsMap.get(roleName);
          if (tSentryGroups == null) {
            tSentryGroups = new HashSet<>();
          }
          tSentryGroups.add(new TSentryGroup(entry.getKey()));
          roleGroupsMap.put(roleName, tSentryGroups);
        }
      }
    }
    return roleGroupsMap;
  }

  // covert the Map[user->roles] to Map[role->users]
  private Map<String, Set<String>> covertToRoleUsersMap(
      Map<String, Set<String>> userRolesMap) {
    if (userRolesMap == null || userRolesMap.isEmpty()) {
      return Collections.emptyMap();
    }

    Map<String, Set<String>> roleUsersMap = new HashMap<>();
    for (Map.Entry<String, Set<String>> entry : userRolesMap.entrySet()) {
      Set<String> roleNames = entry.getValue();
      if (roleNames != null) {
        for (String roleName : roleNames) {
          Set<String> users = roleUsersMap.get(roleName);
          if (users == null) {
            users = new HashSet<>();
          }
          users.add(entry.getKey());
          roleUsersMap.put(roleName, users);
        }
      }
    }
    return roleUsersMap;
  }

  private void importRoleGroupMapping(PersistenceManager pm, Set<String> existRoleNames,
      Map<String, Set<TSentryGroup>> importedRoleGroupsMap) throws Exception {
    if (importedRoleGroupsMap == null || importedRoleGroupsMap.keySet() == null) {
      return;
    }
    for (Map.Entry<String, Set<TSentryGroup>> entry : importedRoleGroupsMap.entrySet()) {
      createRoleIfNotExist(pm, existRoleNames, entry.getKey());
      alterSentryRoleAddGroupsCore(pm, entry.getKey(), entry.getValue());
    }
  }

  private void importRoleUserMapping(PersistenceManager pm, Set<String> existRoleNames,
      Map<String, Set<String>> importedRoleUsersMap) throws Exception {
    if (importedRoleUsersMap == null || importedRoleUsersMap.keySet() == null) {
      return;
    }
    for (Map.Entry<String, Set<String>> entry : importedRoleUsersMap.entrySet()) {
      createRoleIfNotExist(pm, existRoleNames, entry.getKey());
      alterSentryRoleAddUsersCore(pm, entry.getKey(), entry.getValue());
    }
  }

  // drop all duplicated with the imported role
  private void dropDuplicatedRoleForImport(PersistenceManager pm, Set<String> existRoleNames,
      Set<String> importedRoleNames) throws Exception {
    Set<String> duplicatedRoleNames = Sets.intersection(existRoleNames, importedRoleNames);
    for (String droppedRoleName : duplicatedRoleNames) {
      dropSentryRoleCore(pm, droppedRoleName);
    }
  }

  // change all role name in lowercase
  private TSentryMappingData lowercaseRoleName(TSentryMappingData tSentryMappingData) {
    Map<String, Set<String>> sentryGroupRolesMap = tSentryMappingData.getGroupRolesMap();
    Map<String, Set<TSentryPrivilege>> sentryRolePrivilegesMap = tSentryMappingData
        .getRolePrivilegesMap();

    Map<String, Set<String>> newSentryGroupRolesMap = new HashMap<>();
    Map<String, Set<TSentryPrivilege>> newSentryRolePrivilegesMap = new HashMap<>();
    // for mapping data [group,role]
    for (Map.Entry<String, Set<String>> entry : sentryGroupRolesMap.entrySet()) {
      Collection<String> lowcaseRoles = Collections2.transform(entry.getValue(),
          new Function<String, String>() {
            @Override
            public String apply(String input) {
              return input.toLowerCase();
            }
          });
      newSentryGroupRolesMap.put(entry.getKey(), new HashSet<>(lowcaseRoles));
    }

    // for mapping data [role,privilege]
    for (Map.Entry<String,Set<TSentryPrivilege>> entry : sentryRolePrivilegesMap.entrySet()) {
      newSentryRolePrivilegesMap.put(entry.getKey().toLowerCase(), entry.getValue());
    }

    tSentryMappingData.setGroupRolesMap(newSentryGroupRolesMap);
    tSentryMappingData.setRolePrivilegesMap(newSentryRolePrivilegesMap);
    return tSentryMappingData;
  }

  // import the mapping data for [role,privilege]
  private void importRolePrivilegeMapping(PersistenceManager pm, Set<String> existRoleNames,
      Map<String, Set<TSentryPrivilege>> sentryRolePrivilegesMap) throws Exception {
    if (sentryRolePrivilegesMap != null) {
      for (Map.Entry<String, Set<TSentryPrivilege>> entry : sentryRolePrivilegesMap.entrySet()) {
        // if the rolenName doesn't exist, create it and add it to existRoleNames
        createRoleIfNotExist(pm, existRoleNames, entry.getKey());
        // get the privileges for the role
        Set<TSentryPrivilege> tSentryPrivileges = entry.getValue();
        for (TSentryPrivilege tSentryPrivilege : tSentryPrivileges) {
          alterSentryGrantPrivilegeCore(pm, SentryPrincipalType.ROLE, entry.getKey(), tSentryPrivilege);
        }
      }
    }
  }

  private void createRoleIfNotExist(PersistenceManager pm,
      Set<String> existRoleNames, String roleName) throws Exception {
    String lowerRoleName = trimAndLower(roleName);
    // if the rolenName doesn't exist, create it.
    if (!existRoleNames.contains(lowerRoleName)) {
      // update the exist role name set
      existRoleNames.add(lowerRoleName);
      // Create role in the persistent storage
      pm.makePersistent(new MSentryRole(trimAndLower(roleName)));
    }
  }

  /**
   * Return set of rolenames from a collection of roles
   * @param roles - collection of roles
   * @return set of role names for each role in collection
   */
  public static Set<String> rolesToRoleNames(final Iterable<MSentryRole> roles) {
    Set<String> roleNames = new HashSet<>();
    for (MSentryRole mSentryRole : roles) {
      roleNames.add(mSentryRole.getRoleName());
    }
    return roleNames;
  }

  /**
   * Return exception for nonexistent role
   * @param roleName Role name
   * @return SentryNoSuchObjectException with appropriate message
   */
  private static SentryNoSuchObjectException noSuchRole(String roleName) {
    return new SentryNoSuchObjectException("Role " + roleName);
  }

  /**
   * Return exception for nonexistent user
   * @param userName User name
   * @return SentryNoSuchObjectException with appropriate message
   */
  private static SentryNoSuchObjectException noSuchUser(String userName) {
    return new SentryNoSuchObjectException("nonexistent user " + userName);
  }

  /**
   * Return exception for nonexistent group
   * @param groupName Group name
   * @return SentryNoSuchObjectException with appropriate message
   */
  private static SentryNoSuchObjectException noSuchGroup(String groupName) {
    return new SentryNoSuchObjectException("Group " + groupName);

  }

  /**
   * Return exception for nonexistent update
   * @param changeID change ID
   * @return SentryNoSuchObjectException with appropriate message
   */
  private SentryNoSuchObjectException noSuchUpdate(final long changeID) {
    return new SentryNoSuchObjectException("nonexistent update + " + changeID);
  }

  /**
   * Gets the last processed change ID for perm/path delta changes.
   *
   * @param pm the PersistenceManager
   * @param changeCls the class of a delta c
   *
   * @return the last processed changedID for the delta changes. If no
   *         change found then return 0.
   */
  static <T extends MSentryChange> Long getLastProcessedChangeIDCore(
      PersistenceManager pm, Class<T> changeCls) {
    return getMaxPersistedIDCore(pm, changeCls, "changeID", EMPTY_CHANGE_ID);
  }

  /**
   * Gets the last processed Notification ID
   * <p>
   * As the table might have zero or one record, result of the query
   * might be null OR instance of MSentryHmsNotification.
   *
   * @param pm the PersistenceManager
   * @return EMPTY_NOTIFICATION_ID(0) when there are no notifications processed.
   * else  last NotificationID processed by HMSFollower
   */
  static Long getLastProcessedNotificationIDCore(
      PersistenceManager pm) {
    return getMaxPersistedIDCore(pm, MSentryHmsNotification.class, "notificationId", EMPTY_NOTIFICATION_ID);
  }

  /**
   * Set the notification ID of last processed HMS notification and remove all
   * subsequent notifications stored.
   */
  public void setLastProcessedNotificationID(final Long notificationId) throws Exception {
    LOGGER.debug("Persisting Last Processed Notification ID {}", notificationId);
    tm.executeTransaction(
            pm -> {
              deleteNotificationsSince(pm, notificationId + 1);
              return pm.makePersistent(new MSentryHmsNotification(notificationId));
            });
  }

  /**
   * Set the notification ID of last processed HMS notification.
   */
  public void persistLastProcessedNotificationID(final Long notificationId) throws Exception {
    LOGGER.debug("Persisting Last Processed Notification ID {}", notificationId);
    tm.executeTransaction(
            pm -> pm.makePersistent(new MSentryHmsNotification(notificationId)));
  }

  /**
   * Gets the last processed change ID for perm delta changes.
   *
   * Internally invoke {@link #getLastProcessedChangeIDCore(PersistenceManager, Class)}
   *
   * @return latest perm change ID.
   */
  public Long getLastProcessedPermChangeID() throws Exception {
    return tm.executeTransaction(
            pm -> {
              pm.setDetachAllOnCommit(false); // No need to detach objects
              return getLastProcessedChangeIDCore(pm, MSentryPermChange.class);
            });
  }

  /**
   * Gets the last processed change ID for path delta changes.
   *
   * @return latest path change ID.
   */
  public Long getLastProcessedPathChangeID() throws Exception {
    return tm.executeTransaction(
            pm -> {
              pm.setDetachAllOnCommit(false); // No need to detach objects
              return getLastProcessedChangeIDCore(pm, MSentryPathChange.class);
            });
  }

  /**
   * Get the notification ID of last processed path delta change.
   *
   * @return the notification ID of latest path change. If no change
   *         found then return 0.
   */
  public Long getLastProcessedNotificationID() throws Exception {
    long notificationId = tm.executeTransaction(
            pm -> {
              long notificationId1 =  getLastProcessedNotificationIDCore(pm);
              return notificationId1;
            });
    LOGGER.debug("Retrieving Last Processed Notification ID {}", notificationId);
    return notificationId;
  }

  /**
   * Gets the last processed HMS snapshot ID for path delta changes.
   *
   * @return latest path change ID.
   */
  public long getLastProcessedImageID() throws Exception {
    return tm.executeTransaction(pm -> {
      pm.setDetachAllOnCommit(false); // No need to detach objects
      return getCurrentAuthzPathsSnapshotID(pm);
    });
  }

  /**
   * Get the MSentryPermChange object by ChangeID.
   *
   * @param changeID the given changeID.
   * @return MSentryPermChange
   */
  public MSentryPermChange getMSentryPermChangeByID(final long changeID) throws Exception {
    return tm.executeTransaction(
            pm -> {
              Query query = pm.newQuery(MSentryPermChange.class);
              query.setFilter("this.changeID == id");
              query.declareParameters("long id");
              List<MSentryPermChange> permChanges = (List<MSentryPermChange>)query.execute(changeID);
              if (permChanges == null) {
                throw noSuchUpdate(changeID);
              }
              if (permChanges.size() > 1) {
                throw new Exception("Inconsistent permission delta: " + permChanges.size()
                    + " permissions for the same id, " + changeID);
              }

              return permChanges.get(0);
            });
  }

  /**
   * Fetch all {@link MSentryChange} in the database.
   *
   * @param cls the class of the Sentry delta change.
   * @return a list of Sentry delta changes.
   * @throws Exception
   */
  @SuppressWarnings("unchecked")
  private <T extends MSentryChange> List<T> getMSentryChanges(final Class<T> cls)
      throws Exception {
    return tm.executeTransaction(
            pm -> {
              Query query = pm.newQuery(cls);
              return (List<T>) query.execute();
            });
  }

  /**
   * Fetch all {@link MSentryPermChange} in the database. It should only be used in the tests.
   *
   * @return a list of permission changes.
   * @throws Exception
   */
  @VisibleForTesting
  List<MSentryPermChange> getMSentryPermChanges() throws Exception {
    return getMSentryChanges(MSentryPermChange.class);
  }

  /**
   * Fetch all {@link MSentryHmsNotification} in the database. It should only be used in the tests.
   *
   * @return a list of notifications ids.
   * @throws Exception
   */
  @VisibleForTesting
  List<MSentryHmsNotification> getMSentryHmsNotificationCore() throws Exception {
    return tm.executeTransaction(
            pm -> {
              Query query = pm.newQuery(MSentryHmsNotification.class);
              return (List<MSentryHmsNotification>) query.execute();
            });
  }

    /**
   * Checks if any MSentryChange object exists with the given changeID.
   *
   * @param pm PersistenceManager
   * @param changeCls class instance of type {@link MSentryChange}
   * @param changeID changeID
   * @return true if found the MSentryChange object, otherwise false.
   * @throws Exception
   */
  @SuppressWarnings("unchecked")
  private <T extends MSentryChange> Boolean changeExistsCore(
          PersistenceManager pm, Class<T> changeCls, final long changeID)
              throws Exception {
    Query query = pm.newQuery(changeCls);
    query.addExtension(LOAD_RESULTS_AT_COMMIT, "false");
    query.setFilter("this.changeID == id");
    query.declareParameters("long id");
    List<T> changes = (List<T>)query.execute(changeID);
    return !changes.isEmpty();
  }

  /**
   * Checks if any MSentryPermChange object exists with the given changeID.
   *
   * @param changeID
   * @return true if found the MSentryPermChange object, otherwise false.
   * @throws Exception
   */
  public Boolean permChangeExists(final long changeID) throws Exception {
    return tm.executeTransaction(
            pm -> {
              pm.setDetachAllOnCommit(false); // No need to detach objects
              return changeExistsCore(pm, MSentryPermChange.class, changeID);
            });
  }

  /**
   * Checks if any MSentryPathChange object exists with the given changeID.
   *
   * @param changeID
   * @return true if found the MSentryPathChange object, otherwise false.
   * @throws Exception
   */
  public Boolean pathChangeExists(final long changeID) throws Exception {
    return tm.executeTransaction(
            pm -> {
              pm.setDetachAllOnCommit(false); // No need to detach objects
              return changeExistsCore(pm, MSentryPathChange.class, changeID);
            });
  }

  /**
   * Gets the MSentryPathChange object by ChangeID.
   *
   * @param changeID the given changeID
   * @return the MSentryPathChange object with corresponding changeID.
   * @throws Exception
   */
  public MSentryPathChange getMSentryPathChangeByID(final long changeID) throws Exception {
    return tm.executeTransaction(
            pm -> {
              Query query = pm.newQuery(MSentryPathChange.class);
              query.setFilter("this.changeID == id");
              query.declareParameters("long id");
              List<MSentryPathChange> pathChanges = (List<MSentryPathChange>)query.execute(changeID);
              if (pathChanges == null) {
                throw noSuchUpdate(changeID);
              }
              if (pathChanges.size() > 1) {
                throw new Exception("Inconsistent path delta: " + pathChanges.size()
                    + " paths for the same id, " + changeID);
              }

              return pathChanges.get(0);
            });
  }

  /**
   * Fetch all {@link MSentryPathChange} in the database. It should only be used in the tests.
   */
  @VisibleForTesting
  List<MSentryPathChange> getMSentryPathChanges() throws Exception {
    return getMSentryChanges(MSentryPathChange.class);
  }

  /**
   * Gets a list of MSentryChange objects greater than or equal to the given changeID.
   *
   * @param changeID
   * @return a list of MSentryChange objects. It can returns an empty list.
   * @throws Exception
   */
  @SuppressWarnings("unchecked")
  private <T extends MSentryChange> List<T> getMSentryChangesCore(PersistenceManager pm,
      Class<T> changeCls, final long changeID) throws Exception {
    Query query = pm.newQuery(changeCls);
    query.setFilter("this.changeID >= t");
    query.declareParameters("long t");
    query.setOrdering("this.changeID ascending");
    return (List<T>) query.execute(changeID);
  }

  /**
   * Gets a list of MSentryPathChange objects greater than or equal to the given changeID.
   * If there is any path delta missing in {@link MSentryPathChange} table, an empty list is returned.
   *
   * @param changeID  Requested changeID
   * @return a list of MSentryPathChange objects. May be empty.
   * @throws Exception
   */
  public List<MSentryPathChange> getMSentryPathChanges(final long changeID)
          throws Exception {
    return tm.executeTransaction(pm -> {
      // 1. We first rextrieve the entire list of latest delta changes since the changeID
      List<MSentryPathChange> pathChanges =
              getMSentryChangesCore(pm, MSentryPathChange.class, changeID);
      // 2. We then check for consistency issues with delta changes
      if (validateDeltaChanges(changeID, pathChanges)) {
        // If everything is in order, return the delta changes
        return pathChanges;
      }

      // Looks like delta change validation failed. Return an empty list.
      return Collections.emptyList();
    });
  }

  /**
   * Gets a list of MSentryPermChange objects greater than or equal to the given ChangeID.
   * If there is any path delta missing in {@link MSentryPermChange} table, an empty list is returned.
   *
   * @param changeID Requested changeID
   * @return a list of MSentryPathChange objects. May be empty.
   * @throws Exception
   */
  public List<MSentryPermChange> getMSentryPermChanges(final long changeID)
      throws Exception {
    return tm.executeTransaction(pm -> {
      // 1. We first retrieve the entire list of latest delta changes since the changeID
      List<MSentryPermChange> permChanges =
          getMSentryChangesCore(pm, MSentryPermChange.class, changeID);
      // 2. We then check for consistency issues with delta changes
      if (validateDeltaChanges(changeID, permChanges)) {
        // If everything is in order, return the delta changes
        return permChanges;
      }

      // Looks like delta change validation failed. Return an empty list.
      return Collections.emptyList();
    });
  }

  /**
   * Validate if the delta changes are consistent with the requested changeID.
   * <p>
   *   1. Checks if the first delta changeID matches the requested changeID
   *   (This verifies the delta table still has entries starting from the changeID) <br/>
   *   2. Checks if there are any holes in the list of delta changes <br/>
   * </p>
   * @param changeID Requested changeID
   * @param changes List of delta changes
   * @return True if the delta changes are all consistent otherwise returns False
   */
  public <T extends MSentryChange> boolean validateDeltaChanges(final long changeID, List<T> changes) {
    if (changes.isEmpty()) {
      // If database has nothing more recent than CHANGE_ID return True
      return true;
    }

    // The first delta change from the DB should match the changeID
    // If it doesn't, then it means the delta table no longer has entries starting from the
    // requested CHANGE_ID
    if (changes.get(0).getChangeID() != changeID) {
      LOGGER.debug(String.format("Starting delta change from %s is off from the requested id. " +
          "Requested changeID: %s, Missing delta count: %s",
          changes.get(0).getClass().getCanonicalName(), changeID, changes.get(0).getChangeID() - changeID));
      return false;
    }

    // Check for holes in the delta changes.
    if (!MSentryUtil.isConsecutive(changes)) {
      String pathChangesIds = MSentryUtil.collapseChangeIDsToString(changes);
      LOGGER.error(String.format("Certain delta is missing in %s! The table may get corrupted. " +
          "Start changeID %s, Current size of elements = %s. path changeID list: %s",
          changes.get(0).getClass().getCanonicalName(), changeID, changes.size(), pathChangesIds));
      return false;
    }

    return true;
  }

  /**
   * Execute actual Perm/Path action transaction, e.g dropSentryRole, and persist corresponding
   * Update in a single transaction if persistUpdateDeltas is true.
   * Note that this method only applies to TransactionBlock that
   * does not have any return value.
   * <p>
   * Failure in any TransactionBlock would cause the whole transaction
   * to fail.
   *
   * @param update
   * @param transactionBlock
   * @throws Exception
   */
  private void execute(Update update,
        TransactionBlock<Object> transactionBlock) throws Exception {
    execute(update != null ? Collections.singletonList(update) : Collections.emptyList(), transactionBlock);
  }


  /**
   * Execute multiple delta updates in a single transaction.
   * Note that this method only applies to TransactionBlock that
   * does not have any return value.
   * <p>
   * Failure in any TransactionBlock would cause the whole transaction
   * to fail.
   *
   * @param updates list of delta updates
   * @throws Exception
   */
  private void execute(List<Update> updates, TransactionBlock<Object> transactionBlock) throws Exception {
    // Currently this API is used to update the owner privilege. This needs two DeltaTransactionBlock's to record
    // revoking/granting owner privilege and one TransactionBlock to perform actual permission change.
    // Default size of tbs is picked accordingly.
    List<TransactionBlock<Object>> tbs = new ArrayList<>(3);
    if (persistUpdateDeltas && updates != null && updates.size() > 0) {
      for (Update update : updates) {
        tbs.add(new DeltaTransactionBlock(update));
      }
    }
    tbs.add(transactionBlock);
    tm.executeTransactionBlocksWithRetry(tbs);
  }

  /**
   * Checks if a notification was already processed by searching for the hash value
   * on the MSentryPathChange table.
   *
   * @param hash A SHA-1 hex hash that represents a unique notification
   * @return True if the notification was already processed; False otherwise
   */
  public boolean isNotificationProcessed(final String hash) throws Exception {
    return tm.executeTransactionWithRetry(pm -> {
      pm.setDetachAllOnCommit(false);
      Query query = pm.newQuery(MSentryPathChange.class);
      query.setFilter("this.notificationHash == hash");
      query.setUnique(true);
      query.declareParameters("java.lang.String hash");
      MSentryPathChange changes = (MSentryPathChange) query.execute(hash);

      return changes != null;
    });
  }

  /**
   * Get a single principal with the given name and type inside a transaction
   * @param pm Persistence Manager instance
   * @param name Role/user name (should not be null)
   * @param type Type of principal
   * @return single PrivilegePrincipal with the given name and type
   */
  public PrivilegePrincipal getEntity(PersistenceManager pm, String name, SentryPrincipalType type) {
    Query query;

    if(type == SentryPrincipalType.ROLE) {
      query = pm.newQuery(MSentryRole.class);
      query.addExtension(LOAD_RESULTS_AT_COMMIT, "false");
      query.setFilter("this.roleName == :roleName");
      query.setUnique(true);

      FetchGroup grp = pm.getFetchGroup(MSentryRole.class, "fetchPrivileges");
      grp.addMember("privileges");
      pm.getFetchPlan().addGroup("fetchPrivileges");
    } else {
      query = pm.newQuery(MSentryUser.class);
      query.addExtension(LOAD_RESULTS_AT_COMMIT, "false");
      query.setFilter("this.userName == :userName");
      query.setUnique(true);

      FetchGroup grp = pm.getFetchGroup(MSentryUser.class, "fetchPrivileges");
      grp.addMember("privileges");
      pm.getFetchPlan().addGroup("fetchPrivileges");
    }
    return (PrivilegePrincipal) query.execute(name);
  }

  /**
   * Returns all roles and privileges found on the Sentry database.
   *
   * @return A mapping between role and privileges in the form [roleName, set<privileges>].
   *         If a role does not have privileges, then an empty set is returned for that role.
   *         If no roles are found, then an empty map object is returned.
   */
  @Override
  public Map<String, Set<TSentryPrivilege>> getAllRolesPrivileges() throws Exception {
    return tm.executeTransaction(
      pm -> {
        // No need to detach objects
        pm.setDetachAllOnCommit(false);

        Query query = pm.newQuery(MSentryRole.class);
        query.addExtension(LOAD_RESULTS_AT_COMMIT, "false");

        FetchGroup grp = pm.getFetchGroup(MSentryRole.class, "fetchPrivileges");
        grp.addMember("privileges");
        pm.getFetchPlan().addGroup("fetchPrivileges");

        List<MSentryRole> mSentryRoles = (List<MSentryRole>)query.execute();
        if (mSentryRoles == null || mSentryRoles.isEmpty()) {
          return Collections.emptyMap();
        }

        // Transform the list of privileges to a map [roleName, set<privileges>]
        Map<String, Set<TSentryPrivilege>> allRolesPrivileges = Maps.newHashMap();
        for (MSentryRole mSentryRole : mSentryRoles) {
          // convertToTSentryPrivileges returns an empty set in case is null
          Set<TSentryPrivilege> tPrivileges = convertToTSentryPrivileges(mSentryRole.getPrivileges());
          allRolesPrivileges.put(mSentryRole.getRoleName(), tPrivileges);
        }

        return allRolesPrivileges;
      }
    );
  }

  /**
   * Returns all users and privileges found on the Sentry database.
   *
   * @return A mapping between user and privileges in the form [userName, set<privileges>].
   *         If a user does not have privileges, then an empty set is returned for that user.
   *         If no users are found, then an empty map object is returned.
   */
  @Override
  public Map<String, Set<TSentryPrivilege>> getAllUsersPrivileges() throws Exception {
    return tm.executeTransaction(
      pm -> {
        // No need to detach objects
        pm.setDetachAllOnCommit(false);

        Query query = pm.newQuery(MSentryUser.class);
        query.addExtension(LOAD_RESULTS_AT_COMMIT, "false");

        FetchGroup grp = pm.getFetchGroup(MSentryUser.class, "fetchPrivileges");
        grp.addMember("privileges");
        pm.getFetchPlan().addGroup("fetchPrivileges");

        List<MSentryUser> mSentryUsers = (List<MSentryUser>)query.execute();
        if (mSentryUsers == null || mSentryUsers.isEmpty()) {
          return Collections.emptyMap();
        }

        // Transform the list of privileges to a map [userName, set<privileges>]
        Map<String, Set<TSentryPrivilege>> allUsersPrivileges = Maps.newHashMap();
        for (MSentryUser mSentryUser : mSentryUsers) {
          // convertToTSentryPrivileges returns an empty set in case is null
          Set<TSentryPrivilege> tPrivileges = convertToTSentryPrivileges(mSentryUser.getPrivileges());
          allUsersPrivileges.put(mSentryUser.getUserName(), tPrivileges);
        }

        return allUsersPrivileges;
      }
    );
  }
}<|MERGE_RESOLUTION|>--- conflicted
+++ resolved
@@ -746,22 +746,12 @@
 
     execute(updatesToPersist, pm -> {
       pm.setDetachAllOnCommit(false); // No need to detach objects
-<<<<<<< HEAD
-
-      // first do grant check
-      grantOptionCheck(pm, grantorPrincipal, privilege);
-
-      // Alter sentry Role and grant Privilege.
-      MSentryPrivilege mPrivilege = alterSentryGrantPrivilegeCore(pm, type,
-              name, privilege);
-=======
       String trimmedEntityName = trimAndLower(name);
 
       for (TSentryPrivilege privilege : privileges) {
         // Alter sentry Role and grant Privilege.
         MSentryPrivilege mPrivilege = alterSentryGrantPrivilegeCore(pm, type,
             trimmedEntityName, privilege);
->>>>>>> d4c62284
 
         if (mPrivilege != null) {
           // update the privilege to be the one actually updated.
@@ -772,61 +762,10 @@
     });
   }
 
-<<<<<<< HEAD
-  /**
-   * This is a copy of the {@link #alterSentryGrantPrivilege} that accepts the grantorPrincipal
-   * as a parameter, except that this does not check for the grant option.
-   *
-   * <p/>This method is exclusively used by the
-   * {@link org.apache.sentry.provider.db.tools.SentrySchemaTool#doUpgrade(String)} so that it can
-   * modify the Sentry DB as an admin user without checking for the grant option.
-   *
-   * @param type Type of principal to which privilege is granted.
-   * @param name the name of the principal to which privilege is granted.
-   * @param privilege the given privilege
-   * @throws Exception
-   */
-  public synchronized void alterSentryGrantPrivilege(final SentryPrincipalType type,
-    final String name, final TSentryPrivilege privilege) throws Exception {
-    execute((Update)null, new TransactionBlock<Object>() {
-      public Object execute(PersistenceManager pm) throws Exception {
-        pm.setDetachAllOnCommit(false); // No need to detach objects
-        String trimmedPrincipalName = trimAndLower(name);
-
-        // Alter sentry Role and grant Privilege.
-        MSentryPrivilege mPrivilege = alterSentryGrantPrivilegeCore(pm, type,
-          trimmedPrincipalName, privilege);
-
-        if (mPrivilege != null) {
-          // update the privilege to be the one actually updated.
-          convertToTSentryPrivilege(mPrivilege, privilege);
-        }
-        return null;
-      }
-    });
-  }
-
-  /**
-   * Alter a given sentry role to grant a set of privileges, as well as persist the
-   * corresponding permission change to MSentryPermChange table in a single transaction.
-   * Internally calls alterSentryGrantPrivilege.
-   *
-   * @param grantorPrincipal User name
-   * @param roleName the given role name
-   * @param privileges a Set of privileges
-   * @param privilegesUpdateMap the corresponding <privilege, DeltaTransactionBlock> map
-   * @throws Exception
-   *
-   */
-  public void alterSentryRoleGrantPrivileges(final String grantorPrincipal,
-      final String roleName, final Set<TSentryPrivilege> privileges,
-      final Map<TSentryPrivilege, Update> privilegesUpdateMap) throws Exception {
-=======
   @Override
   public void alterSentryRoleGrantPrivileges(final String roleName,
     final Set<TSentryPrivilege> privileges,
     final Map<TSentryPrivilege, Update> privilegesUpdateMap) throws Exception {
->>>>>>> d4c62284
 
     Preconditions.checkNotNull(privilegesUpdateMap);
     alterSentryGrantPrivileges(SentryPrincipalType.ROLE, roleName, privileges, new ArrayList<>(privilegesUpdateMap.values()));
@@ -862,7 +801,7 @@
    *
    * If ALL is being granted and SELECT/INSERT already exist, the older
    * privielges need to be deleted first in order to prevent having overlapping privileges
-   * 
+   *
    * @param pm
    * @param type
    * @param entityName
@@ -1093,19 +1032,11 @@
     final List<Update> updatesToDelete) throws Exception {
     execute(updatesToDelete, pm -> {
       pm.setDetachAllOnCommit(false); // No need to detach objects
-<<<<<<< HEAD
-
-      // first do revoke check
-      grantOptionCheck(pm, grantorPrincipal, tPrivilege);
-
-      alterSentryRevokePrivilegeCore(pm, type, principalName, tPrivilege);
-=======
       String trimmedEntityName = safeTrimLower(principalName);
 
       for (TSentryPrivilege tPrivilege : privileges) {
         alterSentryRevokePrivilegeCore(pm, type, trimmedEntityName, tPrivilege);
       }
->>>>>>> d4c62284
       return null;
     });
   }
