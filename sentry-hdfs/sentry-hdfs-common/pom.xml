<?xml version="1.0"?>
<!--
Licensed to the Apache Software Foundation (ASF) under one or more
contributor license agreements.  See the NOTICE file distributed with
this work for additional information regarding copyright ownership.
The ASF licenses this file to You under the Apache License, Version 2.0
(the "License"); you may not use this file except in compliance with
the License.  You may obtain a copy of the License at

     http://www.apache.org/licenses/LICENSE-2.0

Unless required by applicable law or agreed to in writing, software
distributed under the License is distributed on an "AS IS" BASIS,
WITHOUT WARRANTIES OR CONDITIONS OF ANY KIND, either express or implied.
See the License for the specific language governing permissions and
limitations under the License.
-->
<project xsi:schemaLocation="http://maven.apache.org/POM/4.0.0 http://maven.apache.org/xsd/maven-4.0.0.xsd" xmlns="http://maven.apache.org/POM/4.0.0"
    xmlns:xsi="http://www.w3.org/2001/XMLSchema-instance">
  <modelVersion>4.0.0</modelVersion>
  <parent>
    <groupId>org.apache.sentry</groupId>
    <artifactId>sentry-hdfs</artifactId>
    <version>2.1.0-cdh6.x-SNAPSHOT</version>
  </parent>

  <artifactId>sentry-hdfs-common</artifactId>
  <name>Sentry HDFS Common</name>

  <dependencies>

    <dependency>
      <groupId>org.apache.hadoop</groupId>
      <artifactId>hadoop-minicluster</artifactId>
      <exclusions>
        <exclusion>
          <groupId>commons-httpclient</groupId>
          <artifactId>commons-httpclient</artifactId>
        </exclusion>
      </exclusions>
      <scope>provided</scope>
    </dependency>

    <dependency>
      <groupId>junit</groupId>
      <artifactId>junit</artifactId>
      <scope>test</scope>
    </dependency>
    <dependency>
      <groupId>com.google.guava</groupId>
      <artifactId>guava</artifactId>
    </dependency>
    <dependency>
      <groupId>org.apache.hive</groupId>
      <artifactId>hive-metastore</artifactId>
      <scope>provided</scope>
      <version>${hive.version}</version>
    </dependency>
    <dependency>
      <groupId>org.apache.hadoop</groupId>
      <artifactId>hadoop-common</artifactId>
      <exclusions>
        <exclusion>
          <groupId>commons-httpclient</groupId>
          <artifactId>commons-httpclient</artifactId>
        </exclusion>
      </exclusions>
      <scope>provided</scope>
    </dependency>
    <dependency>
      <groupId>org.apache.curator</groupId>
      <artifactId>curator-x-discovery</artifactId>
      <version>${curator.version}</version>
    </dependency>
    <dependency>
      <groupId>org.apache.hadoop</groupId>
      <artifactId>hadoop-minikdc</artifactId>
      <exclusions>
        <exclusion>
          <groupId>commons-httpclient</groupId>
          <artifactId>commons-httpclient</artifactId>
        </exclusion>
      </exclusions>
      <scope>test</scope>
    </dependency>
    <dependency>
      <groupId>org.apache.sentry</groupId>
      <artifactId>sentry-provider-file</artifactId>
      <scope>test</scope>
    </dependency>
    <dependency>
      <groupId>org.apache.directory.jdbm</groupId>
      <artifactId>apacheds-jdbm1</artifactId>
      <version>2.0.0-M2</version>
    </dependency>
    <dependency>
      <groupId>org.mockito</groupId>
      <artifactId>mockito-all</artifactId>
      <scope>test</scope>
    </dependency>
    <dependency>
      <groupId>org.apache.httpcomponents</groupId>
      <artifactId>httpclient</artifactId>
<<<<<<< HEAD
    </dependency>
=======
      <version>${httpcomponents.version}</version>
      <scope>provided</scope>
    </dependency>

>>>>>>> d4c62284
  </dependencies>
  <build>
    <sourceDirectory>${basedir}/src/main/java</sourceDirectory>
    <testSourceDirectory>${basedir}/src/test/java</testSourceDirectory>
    <plugins>
      <plugin>
        <groupId>org.codehaus.mojo</groupId>
        <artifactId>build-helper-maven-plugin</artifactId>
        <executions>
          <execution>
            <id>add-source</id>
            <phase>generate-sources</phase>
            <goals>
              <goal>add-source</goal>
            </goals>
            <configuration>
              <sources>
                <source>src/gen/thrift/gen-javabean</source>
              </sources>
            </configuration>
          </execution>
        </executions>
      </plugin>
    </plugins>
    <pluginManagement>
      <plugins>
        <plugin>
          <groupId>org.apache.maven.plugins</groupId>
          <artifactId>maven-javadoc-plugin</artifactId>
          <configuration>
            <sourcepath>${project.build.sourceDirectory}:${basedir}/src/gen/thrift/gen-javabean</sourcepath>
            <sourceFileExcludes>
              <exclude>${project.build.sourceDirectory}:${basedir}/src/gen/thrift/gen-javabean</exclude>
            </sourceFileExcludes>
          </configuration>
        </plugin>
      </plugins>
    </pluginManagement>
  </build>
  <profiles>
    <profile>
      <id>thriftif</id>
      <build>
        <plugins>
          <plugin>
            <groupId>org.apache.maven.plugins</groupId>
            <artifactId>maven-antrun-plugin</artifactId>
            <executions>
              <execution>
                <id>generate-thrift-sources</id>
                <phase>generate-sources</phase>
                <configuration>
                  <target>
                    <taskdef name="for" classname="net.sf.antcontrib.logic.ForTask"
                      classpathref="maven.plugin.classpath" />
                    <property name="thrift.args" value="-I ${thrift.home} --gen java:beans,hashcode,generated_annotations=undated"/>
                    <property name="thrift.gen.dir" value="${basedir}/src/gen/thrift"/>
                    <delete dir="${thrift.gen.dir}"/>
                    <mkdir dir="${thrift.gen.dir}"/>
                    <for param="thrift.file">
                      <path>
                        <fileset dir="${basedir}/src/main/resources/" includes="**/*.thrift" />
                      </path>
                      <sequential>
                        <echo message="Generating Thrift code for @{thrift.file}"/>
                        <exec executable="${thrift.home}/bin/thrift"  failonerror="true" dir=".">
                          <arg line="${thrift.args} -I ${basedir}/src/main/resources/ -o ${thrift.gen.dir} @{thrift.file} " />
                        </exec>
                      </sequential>
                    </for>
                  </target>
                </configuration>
                <goals>
                  <goal>run</goal>
                </goals>
              </execution>
            </executions>
          </plugin>
          <plugin>
            <groupId>org.apache.maven.plugins</groupId>
            <artifactId>maven-enforcer-plugin</artifactId>
            <executions>
              <execution>
                <id>enforce-property</id>
                <goals>
                  <goal>enforce</goal>
                </goals>
                <configuration>
                  <rules>
                    <requireProperty>
                      <property>thrift.home</property>
                    </requireProperty>
                  </rules>
                  <fail>true</fail>
                </configuration>
              </execution>
            </executions>
          </plugin>
        </plugins>
      </build>
    </profile>
  </profiles>

</project><|MERGE_RESOLUTION|>--- conflicted
+++ resolved
@@ -101,14 +101,10 @@
     <dependency>
       <groupId>org.apache.httpcomponents</groupId>
       <artifactId>httpclient</artifactId>
-<<<<<<< HEAD
-    </dependency>
-=======
       <version>${httpcomponents.version}</version>
       <scope>provided</scope>
     </dependency>
 
->>>>>>> d4c62284
   </dependencies>
   <build>
     <sourceDirectory>${basedir}/src/main/java</sourceDirectory>
