/**
 * Licensed to the Apache Software Foundation (ASF) under one
 * or more contributor license agreements.  See the NOTICE file
 * distributed with this work for additional information
 * regarding copyright ownership.  The ASF licenses this file
 * to you under the Apache License, Version 2.0 (the
 * "License"); you may not use this file except in compliance
 * with the License.  You may obtain a copy of the License at
 * <p>
 * http://www.apache.org/licenses/LICENSE-2.0
 * <p>
 * Unless required by applicable law or agreed to in writing, software
 * distributed under the License is distributed on an "AS IS" BASIS,
 * WITHOUT WARRANTIES OR CONDITIONS OF ANY KIND, either express or implied.
 * See the License for the specific language governing permission and
 * limitations under the License.
 */
package org.apache.sentry.hdfs;

import com.google.common.annotations.VisibleForTesting;
import com.google.common.base.Preconditions;
import com.google.common.collect.ImmutableList;
import com.google.common.collect.Lists;
import org.apache.hadoop.conf.Configurable;
import org.apache.hadoop.conf.Configuration;
import org.apache.hadoop.fs.permission.*;
import org.apache.hadoop.hdfs.DFSConfigKeys;
import org.apache.hadoop.hdfs.DFSUtil;

import org.apache.hadoop.hdfs.server.namenode.AclEntryStatusFormat;
import org.apache.hadoop.hdfs.server.namenode.AclFeature;
import org.apache.hadoop.hdfs.server.namenode.INodeAttributeProvider;
import org.apache.hadoop.hdfs.server.namenode.INodeAttributes;
import org.apache.hadoop.hdfs.server.namenode.INode;
import org.apache.hadoop.hdfs.server.namenode.INodeDirectory;
import org.apache.hadoop.hdfs.server.namenode.XAttrFeature;
import org.apache.hadoop.security.AccessControlException;
import org.apache.hadoop.security.UserGroupInformation;
import org.slf4j.Logger;
import org.slf4j.LoggerFactory;

import java.util.*;

public class SentryINodeAttributesProvider extends INodeAttributeProvider
        implements Configurable {

  private static Logger LOG =
          LoggerFactory.getLogger(SentryINodeAttributesProvider.class);

  static class SentryAclFeature extends AclFeature {
    public SentryAclFeature(ImmutableList<AclEntry> entries) {
      super(AclEntryStatusFormat.toInt(entries));
    }
  }

  class SentryPermissionEnforcer implements AccessControlEnforcer {
    private final AccessControlEnforcer ace;

    SentryPermissionEnforcer(INodeAttributeProvider.AccessControlEnforcer ace) {
      this.ace = ace;
    }

    @Override
    public void checkPermission(String fsOwner, String supergroup,
                                UserGroupInformation callerUgi,
                                INodeAttributes[] inodeAttrs,
                                INode[] inodes, byte[][] pathByNameArr,
                                int snapshotId, String path,
                                int ancestorIndex, boolean doCheckOwner,
                                FsAction ancestorAccess,
                                FsAction parentAccess, FsAction access,
                                FsAction subAccess,
                                boolean ignoreEmptyDir) throws
            AccessControlException {
      String[] pathElems = getPathElems(pathByNameArr);
      if (pathElems != null && (pathElems.length > 1) && ("".equals(pathElems[0]))) {
        pathElems = Arrays.copyOfRange(pathElems, 1, pathElems.length);
      }
      if (LOG.isDebugEnabled()) {
        LOG.debug("Enforcing Permission : + " + Lists
              .newArrayList(fsOwner, supergroup, callerUgi.getShortUserName(),
                      Arrays.toString(callerUgi.getGroupNames()),
                      Arrays.toString(pathElems), ancestorAccess,
                      parentAccess, access, subAccess, ignoreEmptyDir));
      }
      ace.checkPermission(fsOwner, supergroup, callerUgi,
              inodeAttrs, inodes,
              pathByNameArr, snapshotId, path, ancestorIndex,
              doCheckOwner,
              ancestorAccess, parentAccess, access, subAccess,
              ignoreEmptyDir);
    }

    private String[] getPathElems(byte[][] pathByName) {
      String[] retVal = new String[pathByName.length];
      for (int i = 0; i < pathByName.length; i++) {
        retVal[i] = (pathByName[i] != null) ? DFSUtil.bytes2String
                (pathByName[i]) : "";
      }
      return retVal;
    }
  }

  public class SentryINodeAttributes implements INodeAttributes {

    private final INodeAttributes defaultAttributes;
    private final String[] pathElements;

    public SentryINodeAttributes(INodeAttributes defaultAttributes, String[]
            pathElements) {
      this.defaultAttributes = defaultAttributes;
      this.pathElements = pathElements;
    }

    @Override
    public boolean isDirectory() {
      return defaultAttributes.isDirectory();
    }

    @Override
    public byte[] getLocalNameBytes() {
      return defaultAttributes.getLocalNameBytes();
    }

    @Override
    public String getUserName() {
      return isSentryManaged(pathElements)?
          SentryINodeAttributesProvider.this.user : defaultAttributes.getUserName();
    }

    @Override
    public String getGroupName() {
      return isSentryManaged(pathElements)?
          SentryINodeAttributesProvider.this.group : defaultAttributes.getGroupName();
    }

    @Override
    public FsPermission getFsPermission() {
      FsPermission permission;

      if (!isSentryManaged(pathElements)) {
        permission = defaultAttributes.getFsPermission();
      } else {
        FsPermission returnPerm = SentryINodeAttributesProvider.this.permission;
        // Handle case when prefix directory is itself associated with an
        // authorizable object (default db directory in hive)
        // An executable permission needs to be set on the the prefix directory
        // in this case.. else, subdirectories (which map to other dbs) will
        // not be travesible.
        for (String [] prefixPath : authzInfo.getPathPrefixes()) {
          if (Arrays.equals(prefixPath, pathElements)) {
            returnPerm = FsPermission.createImmutable((short)(returnPerm.toShort() | 0x01));
            break;
          }
        }
        permission = returnPerm;
      }
      return permission;
    }

    @Override
    public short getFsPermissionShort() {
      return getFsPermission().toShort();
    }

    @Override
    public long getPermissionLong() {
      PermissionStatus permissionStatus = new PermissionStatus(getUserName(),
              getGroupName(), getFsPermission());
      // No other way to get the long permission currently
      return new INodeDirectory(0L, null, permissionStatus, 0L)
              .getPermissionLong();
    }

    /**
     * Returns hadoop acls if
     *  - Not managed
     *  - Not stale and not an auth obj
     * Returns hive:hive
     *  - If stale
     * Returns sentry acls
     *  - Otherwise, if not stale and auth obj
     **/
    @Override
    public AclFeature getAclFeature() {
      AclFeature aclFeature;
      String p = Arrays.toString(pathElements);
      boolean isPrefixed = false;
      boolean isStale = false;
      boolean hasAuthzObj = false;
      Map<String, AclEntry> aclMap = null;

      // If path is not under prefix, return hadoop acls.
      if (!authzInfo.isUnderPrefix(pathElements)) {
        isPrefixed = false;
        aclFeature = defaultAttributes.getAclFeature();
      } else if (!authzInfo.doesBelongToAuthzObject(pathElements)) {
        // If path is not managed, return hadoop acls.
        isPrefixed = true;
        aclFeature = defaultAttributes.getAclFeature();
      } else {
        // If path is managed, add original hadoop permission if originalAuthzAsAcl true.
        isPrefixed = true;
        hasAuthzObj = true;
        aclMap = new HashMap<String, AclEntry>();
        if (originalAuthzAsAcl) {
          String user = defaultAttributes.getUserName();
          String group = defaultAttributes.getGroupName();
          FsPermission perm = defaultAttributes.getFsPermission();
          addToACLMap(aclMap, createAclEntries(user, group, perm));
        } else {
          // else add hive:hive
          addToACLMap(aclMap, createAclEntries(user, group, permission));
        }
        if (!authzInfo.isStale()) {
          // if not stale return sentry acls.
          isStale = false;
          addToACLMap(aclMap, authzInfo.getAclEntries(pathElements));
          aclFeature = new SentryAclFeature(ImmutableList.copyOf(aclMap.values()));
        } else {
          // if stale return hive:hive
          isStale = true;
          aclFeature = new SentryAclFeature(ImmutableList.copyOf(aclMap.values()));
        }
      }
      if (LOG.isDebugEnabled()) {
        LOG.debug("### getAclEntry \n[" + (p == null ? "null" : p) + "] : ["
            + "isPreifxed=" + isPrefixed
            + ", isStale=" + isStale
            + ", hasAuthzObj=" + hasAuthzObj
            + ", origAuthzAsAcl=" + originalAuthzAsAcl + "]\n"
            + "[" + (aclMap == null ? "null" : aclMap) + "]\n");
      }
      return aclFeature;
    }

    @Override
    public XAttrFeature getXAttrFeature() {
      return defaultAttributes.getXAttrFeature();
    }

    @Override
    public long getModificationTime() {
      return defaultAttributes.getModificationTime();
    }

    @Override
    public long getAccessTime() {
      return defaultAttributes.getAccessTime();
    }
  }

  private boolean started;
  private SentryAuthorizationInfo authzInfo;
  private String user;
  private String group;
  private FsPermission permission;
  private boolean originalAuthzAsAcl;
  private Configuration conf;

  public SentryINodeAttributesProvider() {
  }

  private boolean isSentryManaged(final String[] pathElements) {
    return authzInfo.isSentryManaged(pathElements);
  }

  @VisibleForTesting
  SentryINodeAttributesProvider(SentryAuthorizationInfo authzInfo) {
    this.authzInfo = authzInfo;
  }

  @Override
  public void setConf(Configuration conf) {
    this.conf = conf;
  }

  @Override
  public Configuration getConf() {
    return conf;
  }


  @Override
  public void start() {
    if (started) {
      throw new IllegalStateException("Provider already started");
    }
    started = true;
    try {
      if (!conf.getBoolean(DFSConfigKeys.DFS_NAMENODE_ACLS_ENABLED_KEY,
              false)) {
        throw new RuntimeException("HDFS ACLs must be enabled");
      }
      Configuration conf = new Configuration(this.conf);
      conf.addResource(SentryAuthorizationConstants.CONFIG_FILE, true);
      user = conf.get(SentryAuthorizationConstants.HDFS_USER_KEY,
              SentryAuthorizationConstants.HDFS_USER_DEFAULT);
      group = conf.get(SentryAuthorizationConstants.HDFS_GROUP_KEY,
              SentryAuthorizationConstants.HDFS_GROUP_DEFAULT);
      permission = FsPermission.createImmutable(
              (short) conf.getLong(SentryAuthorizationConstants
                              .HDFS_PERMISSION_KEY,
                      SentryAuthorizationConstants.HDFS_PERMISSION_DEFAULT)
      );
      originalAuthzAsAcl = conf.getBoolean(
              SentryAuthorizationConstants.INCLUDE_HDFS_AUTHZ_AS_ACL_KEY,
              SentryAuthorizationConstants.INCLUDE_HDFS_AUTHZ_AS_ACL_DEFAULT);

      LOG.info("Starting");
      LOG.info("Config: hdfs-user[{}] hdfs-group[{}] hdfs-permission[{}] " +
              "include-hdfs-authz-as-acl[{}]", new Object[]
              {user, group, permission, originalAuthzAsAcl});

      if (authzInfo == null) {
        authzInfo = new SentryAuthorizationInfo(conf);
      }
      authzInfo.start();
    } catch (Exception ex) {
      throw new RuntimeException(ex);
    }
  }

  @Override
  public void stop() {
    LOG.debug(getClass().getSimpleName() + ": Stopping");
    authzInfo.stop();
  }

  @Override
  public INodeAttributes getAttributes(String[] pathElements,
                                       INodeAttributes inode) {
    Preconditions.checkNotNull(pathElements);
<<<<<<< HEAD
    pathElements = pathElements.length > 1 && "".equals(pathElements[0]) ?
=======
    
    if (pathElements.length == 0) {
      return inode;
    }

    pathElements = "".equals(pathElements[0]) && pathElements.length > 1 ?
>>>>>>> d4c62284
            Arrays.copyOfRange(pathElements, 1, pathElements.length) :
            pathElements;
    return isSentryManaged(pathElements) ? new SentryINodeAttributes
            (inode, pathElements) : inode;
  }

  @Override
  public AccessControlEnforcer getExternalAccessControlEnforcer
          (AccessControlEnforcer defaultEnforcer) {
    return new SentryPermissionEnforcer(defaultEnforcer);
  }

  private static void addToACLMap(Map<String, AclEntry> map,
                                  Collection<AclEntry> entries) {
    for (AclEntry ent : entries) {
      String key = (ent.getName() == null ? "" : ent.getName())
              + ent.getScope() + ent.getType();
      AclEntry aclEntry = map.get(key);
      if (aclEntry == null) {
        map.put(key, ent);
      } else {
        map.put(key,
                new AclEntry.Builder().
                        setName(ent.getName()).
                        setScope(ent.getScope()).
                        setType(ent.getType()).
                        setPermission(ent.getPermission().or(aclEntry
                                .getPermission())).
                        build());
      }
    }
  }

  private static List<AclEntry> createAclEntries(String user, String group,
                                                 FsPermission permission) {
    List<AclEntry> list = new ArrayList<AclEntry>();
    AclEntry.Builder builder = new AclEntry.Builder();
    FsPermission fsPerm = new FsPermission(permission);
    builder.setName(user);
    builder.setType(AclEntryType.USER);
    builder.setScope(AclEntryScope.ACCESS);
    builder.setPermission(fsPerm.getUserAction());
    list.add(builder.build());
    builder.setName(group);
    builder.setType(AclEntryType.GROUP);
    builder.setScope(AclEntryScope.ACCESS);
    builder.setPermission(fsPerm.getGroupAction());
    list.add(builder.build());
    builder.setName(null);
    return list;
  }
}<|MERGE_RESOLUTION|>--- conflicted
+++ resolved
@@ -331,16 +331,12 @@
   public INodeAttributes getAttributes(String[] pathElements,
                                        INodeAttributes inode) {
     Preconditions.checkNotNull(pathElements);
-<<<<<<< HEAD
-    pathElements = pathElements.length > 1 && "".equals(pathElements[0]) ?
-=======
-    
+
     if (pathElements.length == 0) {
       return inode;
     }
 
     pathElements = "".equals(pathElements[0]) && pathElements.length > 1 ?
->>>>>>> d4c62284
             Arrays.copyOfRange(pathElements, 1, pathElements.length) :
             pathElements;
     return isSentryManaged(pathElements) ? new SentryINodeAttributes
