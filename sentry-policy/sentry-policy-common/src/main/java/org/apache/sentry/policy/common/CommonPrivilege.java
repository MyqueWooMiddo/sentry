--- conflicted
+++ resolved
@@ -128,8 +128,6 @@
     return true;
   }
 
-<<<<<<< HEAD
-=======
   /**
    * Check if the action part in a privilege is ALL. Owner privilege is
    * treated as ALL for authorization
@@ -142,24 +140,7 @@
         bitFieldActionFactory);
   }
 
-  @Override
-  public List<KeyValue> getAuthorizable() {
-    List<KeyValue> authorizable = new ArrayList<>();
-
-    for (KeyValue part : parts) {
-
-      // Authorizeable is the same as privileges but should exclude action
-      if (!SentryConstants.PRIVILEGE_NAME.equalsIgnoreCase(part.getKey())) {
-        KeyValue keyValue = new KeyValue(part.getKey().toLowerCase(),
-            part.getValue().toLowerCase());
-        authorizable.add(keyValue);
-      }
-    }
-
-    return authorizable;
-  }
-
->>>>>>> c6d13976
+
   // The method is used for compare the value of resource by the ImplyMethodType.
   // for Hive, databaseName, tableName, columnName will be compared using String.equal(wildcard support)
   //           url will be compared using PathUtils.impliesURI
