--- conflicted
+++ resolved
@@ -145,6 +145,15 @@
   }
 
   /**
+   * GRANT ... ON TABLE ... TO USER ...
+   */
+  @Test
+  public void testGrantUserTable() throws Exception {
+    expectSemanticException("GRANT " + ALL + " ON TABLE " + TABLE + " TO USER " + USER,
+      SentryHiveConstants.GRANT_REVOKE_NOT_SUPPORTED_FOR_PRINCIPAL + "USER");
+  }
+
+  /**
    * GRANT ... ON TABLE ... TO ROLE ...
    */
   @Test
@@ -234,6 +243,26 @@
         SentryHiveConstants.GRANT_REVOKE_NOT_SUPPORTED_FOR_PRINCIPAL + "GROUP");
   }
 
+  /**
+   * GRANT ROLE ... TO USER ...
+   */
+  @Test
+  public void testGrantRoleUser() throws Exception {
+    DDLWork work = analyze(parse("GRANT ROLE " + ROLE + " TO USER " + USER));
+    GrantRevokeRoleDDL grantDesc = work.getGrantRevokeRoleDDL();
+    Assert.assertNotNull("Grant should not be null", grantDesc);
+    Assert.assertTrue("Expected grant ", grantDesc.getGrant());
+    Assert.assertFalse("Grant option should be false", grantDesc.isGrantOption());
+    Assert.assertEquals(currentUser, grantDesc.getGrantor());
+    Assert.assertEquals(PrincipalType.USER, grantDesc.getGrantorType());
+    for (String role : assertSize(1, grantDesc.getRoles())) {
+      Assert.assertEquals(ROLE, role);
+    }
+    for (PrincipalDesc principal : assertSize(1, grantDesc.getPrincipalDesc())) {
+      Assert.assertEquals(PrincipalType.USER, principal.getType());
+      Assert.assertEquals(USER, principal.getName());
+    }
+  }
 
   /**
    * GRANT ROLE ... TO ROLE ...
@@ -267,20 +296,11 @@
   }
 
   /**
-   * REVOKE ROLE ... FROM ROLE ...
-   */
-  @Test
-  public void testRevokeRoleRole() throws Exception {
-    expectSemanticException("REVOKE ROLE " + ROLE + " FROM ROLE " + ROLE,
-        SentryHiveConstants.GRANT_REVOKE_NOT_SUPPORTED_ON_OBJECT + "ROLE");
-  }
-
-  /**
-   * REVOKE ROLE ... FROM GROUP ...
-   */
-  @Test
-  public void testRevokeRoleGroup() throws Exception {
-    DDLWork work = analyze(parse("REVOKE ROLE " + ROLE + " FROM GROUP " + GROUP));
+   * REVOKE ROLE ... FROM USER ...
+   */
+  @Test
+  public void testRevokeRoleUser() throws Exception {
+    DDLWork work = analyze(parse("REVOKE ROLE " + ROLE + " FROM USER " + USER));
     GrantRevokeRoleDDL grantDesc = work.getGrantRevokeRoleDDL();
     Assert.assertNotNull("Grant should not be null", grantDesc);
     Assert.assertFalse("Did not expect grant ", grantDesc.getGrant());
@@ -291,13 +311,41 @@
       Assert.assertEquals(ROLE, role);
     }
     for (PrincipalDesc principal : assertSize(1, grantDesc.getPrincipalDesc())) {
+      Assert.assertEquals(PrincipalType.USER, principal.getType());
+      Assert.assertEquals(USER, principal.getName());
+    }
+  }
+
+  /**
+   * REVOKE ROLE ... FROM ROLE ...
+   */
+  @Test
+  public void testRevokeRoleRole() throws Exception {
+    expectSemanticException("REVOKE ROLE " + ROLE + " FROM ROLE " + ROLE,
+        SentryHiveConstants.GRANT_REVOKE_NOT_SUPPORTED_ON_OBJECT + "ROLE");
+  }
+
+  /**
+   * REVOKE ROLE ... FROM GROUP ...
+   */
+  @Test
+  public void testRevokeRoleGroup() throws Exception {
+    DDLWork work = analyze(parse("REVOKE ROLE " + ROLE + " FROM GROUP " + GROUP));
+    GrantRevokeRoleDDL grantDesc = work.getGrantRevokeRoleDDL();
+    Assert.assertNotNull("Grant should not be null", grantDesc);
+    Assert.assertFalse("Did not expect grant ", grantDesc.getGrant());
+    Assert.assertFalse("Grant option is always true ", grantDesc.isGrantOption());
+    Assert.assertEquals(currentUser, grantDesc.getGrantor());
+    Assert.assertEquals(PrincipalType.USER, grantDesc.getGrantorType());
+    for (String role : assertSize(1, grantDesc.getRoles())) {
+      Assert.assertEquals(ROLE, role);
+    }
+    for (PrincipalDesc principal : assertSize(1, grantDesc.getPrincipalDesc())) {
       Assert.assertEquals(PrincipalType.GROUP, principal.getType());
       Assert.assertEquals(GROUP, principal.getName());
     }
   }
 
-<<<<<<< HEAD
-=======
   /**
    * SHOW ROLE GRANT USER ...
    */
@@ -319,7 +367,6 @@
     expectSemanticException("SHOW ROLE GRANT ROLE " + ROLE,
         SentryHiveConstants.SHOW_NOT_SUPPORTED_FOR_PRINCIPAL + "ROLE");
   }
->>>>>>> 5db336d7
 
   /**
    * SHOW ROLE GRANT GROUP ...
@@ -334,8 +381,6 @@
     Assert.assertEquals(GROUP, roleDesc.getName());
   }
 
-<<<<<<< HEAD
-=======
   /**
    * SHOW GRANT USER ... ON TABLE ...
    */
@@ -344,7 +389,6 @@
     expectSemanticException("SHOW GRANT USER " + USER + " ON TABLE " + TABLE,
         SentryHiveConstants.SHOW_NOT_SUPPORTED_FOR_PRINCIPAL + "USER");
   }
->>>>>>> 5db336d7
 
   /**
    * SHOW GRANT ROLE ... ON TABLE ...
