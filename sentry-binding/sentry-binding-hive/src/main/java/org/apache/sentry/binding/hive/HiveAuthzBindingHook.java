/*
 * Licensed to the Apache Software Foundation (ASF) under one or more
 * contributor license agreements.  See the NOTICE file distributed with
 * this work for additional information regarding copyright ownership.
 * The ASF licenses this file to You under the Apache License, Version 2.0
 * (the "License"); you may not use this file except in compliance with
 * the License.  You may obtain a copy of the License at
 *
 *      http://www.apache.org/licenses/LICENSE-2.0
 *
 * Unless required by applicable law or agreed to in writing, software
 * distributed under the License is distributed on an "AS IS" BASIS,
 * WITHOUT WARRANTIES OR CONDITIONS OF ANY KIND, either express or implied.
 * See the License for the specific language governing permissions and
 * limitations under the License.
 */
package org.apache.sentry.binding.hive;

import java.io.Serializable;
import java.net.MalformedURLException;
import java.net.URL;
import java.security.CodeSource;
import java.util.ArrayList;
import java.util.List;

import org.apache.hadoop.hive.conf.HiveConf;
import org.apache.hadoop.hive.ql.exec.DDLTask;
import org.apache.hadoop.hive.ql.exec.SentryFilterDDLTask;
import org.apache.hadoop.hive.ql.exec.Task;
import org.apache.hadoop.hive.ql.exec.Utilities;
import org.apache.hadoop.hive.ql.lib.Node;
import org.apache.hadoop.hive.ql.metadata.AuthorizationException;
import org.apache.hadoop.hive.ql.parse.ASTNode;
import org.apache.hadoop.hive.ql.parse.BaseSemanticAnalyzer;
import org.apache.hadoop.hive.ql.parse.HiveParser;
import org.apache.hadoop.hive.ql.parse.HiveSemanticAnalyzerHookContext;
import org.apache.hadoop.hive.ql.parse.SemanticException;
import org.apache.hadoop.hive.ql.plan.HiveOperation;
import org.apache.hadoop.hive.ql.plan.ShowColumnsDesc;
import org.apache.hadoop.hive.ql.session.SessionState;
import org.apache.sentry.binding.hive.authz.HiveAuthzPrivileges;
import org.apache.sentry.binding.hive.authz.HiveAuthzPrivilegesMap;
import org.apache.sentry.binding.hive.authz.HiveAuthzBindingHookBase;
import org.apache.sentry.binding.hive.conf.HiveAuthzConf;
import org.apache.sentry.core.common.Subject;
import org.apache.sentry.core.model.db.Database;
import org.apache.sentry.core.model.db.Table;
import org.slf4j.Logger;
import org.slf4j.LoggerFactory;

import com.google.common.base.Preconditions;

public class HiveAuthzBindingHook extends HiveAuthzBindingHookBase {
  private static final Logger LOG = LoggerFactory
      .getLogger(HiveAuthzBindingHook.class);

  public HiveAuthzBindingHook() throws Exception {
    SessionState session = SessionState.get();
    if(session == null) {
      throw new IllegalStateException("Session has not been started");
    }
    // HACK: set a random classname to force the Auth V2 in Hive
    SessionState.get().setAuthorizer(null);

    HiveConf hiveConf = session.getConf();
    if(hiveConf == null) {
      throw new IllegalStateException("Session HiveConf is null");
    }

  }

  public static HiveAuthzConf loadAuthzConf(HiveConf hiveConf) {
    boolean depreicatedConfigFile = false;
    HiveAuthzConf newAuthzConf = null;
    String hiveAuthzConf = hiveConf.get(HiveAuthzConf.HIVE_SENTRY_CONF_URL);
    if(hiveAuthzConf == null || (hiveAuthzConf = hiveAuthzConf.trim()).isEmpty()) {
      hiveAuthzConf = hiveConf.get(HiveAuthzConf.HIVE_ACCESS_CONF_URL);
      depreicatedConfigFile = true;
    }

    if(hiveAuthzConf == null || (hiveAuthzConf = hiveAuthzConf.trim()).isEmpty()) {
      throw new IllegalArgumentException("Configuration key " + HiveAuthzConf.HIVE_SENTRY_CONF_URL
          + " value '" + hiveAuthzConf + "' is invalid.");
    }
    try {
      newAuthzConf = new HiveAuthzConf(new URL(hiveAuthzConf));
    } catch (MalformedURLException e) {
      if (depreicatedConfigFile) {
        throw new IllegalArgumentException("Configuration key " + HiveAuthzConf.HIVE_ACCESS_CONF_URL
            + " specifies a malformed URL '" + hiveAuthzConf + "'", e);
      } else {
        throw new IllegalArgumentException("Configuration key " + HiveAuthzConf.HIVE_SENTRY_CONF_URL
            + " specifies a malformed URL '" + hiveAuthzConf + "'", e);
      }
    }
    return newAuthzConf;
  }

  /**
   * Pre-analyze hook called after compilation and before semantic analysis We
   * extract things for to Database and metadata level operations which are not
   * capture in the input/output entities during semantic analysis. Ideally it
   * should be handled in Hive. We need to move most of these into hive semantic
   * analyzer and then remove it from the access hook.
   */
  @Override
  public ASTNode preAnalyze(HiveSemanticAnalyzerHookContext context, ASTNode ast)
      throws SemanticException {

    switch (ast.getToken().getType()) {
    // Hive parser doesn't capture the database name in output entity, so we store it here for now
      case HiveParser.TOK_CREATEDATABASE:
      case HiveParser.TOK_ALTERDATABASE_PROPERTIES:
      case HiveParser.TOK_DROPDATABASE:
      case HiveParser.TOK_SWITCHDATABASE:
      case HiveParser.TOK_DESCDATABASE:
        currDB = new Database(BaseSemanticAnalyzer.unescapeIdentifier(ast.getChild(0).getText()));
        break;
      case HiveParser.TOK_CREATETABLE:

        for (Node childNode : ast.getChildren()) {
          ASTNode childASTNode = (ASTNode) childNode;
          if ("TOK_TABLESERIALIZER".equals(childASTNode.getText())) {
            ASTNode serdeNode = (ASTNode)childASTNode.getChild(0);
            String serdeClassName = BaseSemanticAnalyzer.unescapeSQLString(serdeNode.getChild(0).getText());
            setSerdeURI(serdeClassName);
          }
        }
      /* FALLTHROUGH */
      case HiveParser.TOK_CREATEVIEW:
        /*
         * Compiler doesn't create read/write entities for create table.
         * Hence we need extract dbname from db.tab format, if applicable
         */
        currDB = extractDatabase((ASTNode)ast.getChild(0));
        break;
      case HiveParser.TOK_DROPTABLE:
      case HiveParser.TOK_DROPVIEW:
      case HiveParser.TOK_SHOW_CREATETABLE:
      case HiveParser.TOK_ALTERTABLE_SERIALIZER:
      case HiveParser.TOK_ALTERVIEW_ADDPARTS:
      case HiveParser.TOK_ALTERVIEW_DROPPARTS:
      case HiveParser.TOK_ALTERVIEW_PROPERTIES:
      case HiveParser.TOK_ALTERVIEW_RENAME:
      case HiveParser.TOK_ALTERVIEW:
      case HiveParser.TOK_CREATEINDEX:
      case HiveParser.TOK_DROPINDEX:
      case HiveParser.TOK_LOCKTABLE:
      case HiveParser.TOK_UNLOCKTABLE:
        currTab = extractTable((ASTNode)ast.getFirstChildWithType(HiveParser.TOK_TABNAME));
        currDB = extractDatabase((ASTNode) ast.getChild(0));
        indexURI = extractTableLocation(ast);//As index location is captured using token HiveParser.TOK_TABLELOCATION
        isAlterViewAs = isAlterViewAsOperation(ast);
        break;
      case HiveParser.TOK_ALTERINDEX_REBUILD:
        currTab = extractTable((ASTNode)ast.getChild(0)); //type is not TOK_TABNAME
        currDB = extractDatabase((ASTNode) ast.getChild(0));
        break;
      case HiveParser.TOK_SHOW_TABLESTATUS:
        currDB = extractDatabase((ASTNode)ast.getChild(0));
        int children = ast.getChildCount();
        for (int i = 1; i < children; i++) {
          ASTNode child = (ASTNode) ast.getChild(i);
          if (child.getToken().getType() == HiveParser.Identifier) {
            currDB = new Database(child.getText());
            break;
          }
        }
        //loosing the requested privileges for possible wildcard tables, since
        //further authorization will be done at the filter step and those unwanted will
        //eventually be filtered out from the output
        currTab = Table.ALL;
        break;
      case HiveParser.TOK_ALTERTABLE_RENAME:
      case HiveParser.TOK_ALTERTABLE_PROPERTIES:
      case HiveParser.TOK_ALTERTABLE_DROPPARTS:
      case HiveParser.TOK_ALTERTABLE_RENAMECOL:
      case HiveParser.TOK_ALTERTABLE_ADDCOLS:
      case HiveParser.TOK_ALTERTABLE_REPLACECOLS:
      case HiveParser.TOK_SHOW_TBLPROPERTIES:
      case HiveParser.TOK_SHOWINDEXES:
      case HiveParser.TOK_SHOWPARTITIONS:
        //token name TOK_TABNAME is not properly set in this case
        currTab = extractTable((ASTNode)ast.getChild(0));
        currDB = extractDatabase((ASTNode)ast.getChild(0));
        break;
      case HiveParser.TOK_MSCK:
        extractDbTableNameFromTOKTABLE((ASTNode) ast.getChild(1));
        break;
      case HiveParser.TOK_ALTERTABLE_ADDPARTS:
        /*
         * Compiler doesn't create read/write entities for create table.
         * Hence we need extract dbname from db.tab format, if applicable
         */
        currTab = extractTable((ASTNode)ast.getChild(0));
        currDB = extractDatabase((ASTNode)ast.getChild(0));
        partitionURI = extractPartition(ast);
        break;
      case HiveParser.TOK_CREATEFUNCTION:
        String udfClassName = BaseSemanticAnalyzer.unescapeSQLString(ast.getChild(1).getText());
        try {
          CodeSource udfSrc =
              Class.forName(udfClassName, true, Utilities.getSessionSpecifiedClassLoader())
                  .getProtectionDomain().getCodeSource();
          if (udfSrc == null) {
            throw new SemanticException("Could not resolve the jar for UDF class " + udfClassName);
          }
          String udfJar = udfSrc.getLocation().getPath();
          if (udfJar == null || udfJar.isEmpty()) {
            throw new SemanticException("Could not find the jar for UDF class " + udfClassName +
                "to validate privileges");
          }
          udfURIs.add(parseURI(udfSrc.getLocation().toString(), true));
        } catch (ClassNotFoundException e) {
          List<String> functionJars = getFunctionJars(ast);
          if (functionJars.isEmpty()) {
            throw new SemanticException("Error retrieving udf class:" + e.getMessage(), e);
          } else {
            // Add the jars from the command "Create function using jar" to the access list
            // Defer to hive to check if the class is in the jars
            for(String jar : functionJars) {
              udfURIs.add(parseURI(jar, false));
            }
          }
        }

        // create/drop function is allowed with any database
        currDB = Database.ALL;
        break;
      case HiveParser.TOK_DROPFUNCTION:
        // create/drop function is allowed with any database
        currDB = Database.ALL;
        break;

      case HiveParser.TOK_LOAD:
        String dbName = BaseSemanticAnalyzer.unescapeIdentifier(ast.getChild(1).getChild(0).getChild(0).getText());
        currDB = new Database(dbName);
        break;
      case HiveParser.TOK_DESCTABLE:
        currDB = getCanonicalDb();
        // For DESCRIBE FORMATTED/EXTENDED ast will have an additional child node with value
        // "FORMATTED/EXTENDED".
        isDescTableBasic = (ast.getChildCount() == 1);
        break;
      case HiveParser.TOK_TRUNCATETABLE:
        // SENTRY-826:
        // Truncate empty partitioned table should throw SemanticException only if the
        // user does not have permission.
        // In postAnalyze, currOutDB and currOutTbl will be added into outputHierarchy
        // which will be validated in the hiveAuthzBinding.authorize method.
        Preconditions.checkArgument(ast.getChildCount() == 1);
        // childcount is 1 for table without partition, 2 for table with partitions
        Preconditions.checkArgument(ast.getChild(0).getChildCount() >= 1);
        ASTNode tableTok = (ASTNode) ast.getChild(0).getChild(0);
        Preconditions.checkArgument(tableTok.getChildCount() >= 1);
        if (tableTok.getChildCount() == 1) {
          // If tableTok chilcount is 1, tableTok does not has database information, use current working DB
          currOutDB = extractDatabase((ASTNode) ast.getChild(0));
          currOutTab = extractTable((ASTNode) tableTok.getChild(0));
        } else {
          // If tableTok has fully-qualified name(childcount is 2),
          // get the db and table information from tableTok.
          extractDbTableNameFromTOKTABLE(tableTok);
        }
        break;
    case HiveParser.TOK_ALTERTABLE:
      currDB = getCanonicalDb();
      for (Node childNode : ast.getChildren()) {
        ASTNode childASTNode = (ASTNode) childNode;
        if ("TOK_ALTERTABLE_SERIALIZER".equals(childASTNode.getText())) {
          ASTNode serdeNode = (ASTNode)childASTNode.getChild(0);
          String serdeClassName = BaseSemanticAnalyzer.unescapeSQLString(serdeNode.getText());
          setSerdeURI(serdeClassName);
        }
        if ("TOK_ALTERTABLE_RENAME".equals(childASTNode.getText())) {
          currDB = extractDatabase((ASTNode)ast.getChild(0));
          ASTNode newTableNode = (ASTNode)childASTNode.getChild(0);
          currOutDB = extractDatabase(newTableNode);
        }

        // only get DB and table name from TOK_TABNAME for "ALTER TABLE SET OWNER" command
        // otherwise, it is possible to mistake output table name as input table name. Ideally,
        // the root token type of the command should be "TOK_ALTERTABLE_OWNER", not "TOK_ALTERTABLE"
        String command = context.getCommand();
        if (command != null && command.toLowerCase().contains("set owner") &&
            "TOK_TABNAME".equals(childASTNode.getText())) {
<<<<<<< HEAD
          ArrayList<Node> tabNameNodes = childASTNode.getChildren();
          if (tabNameNodes.size() > 1) {
            ASTNode dbNameNode = (ASTNode) childASTNode.getChild(0);
            currDB = new Database(dbNameNode.getText());
            ASTNode tableNameNode = (ASTNode) childASTNode.getChild(1);
            if (tableNameNode != null) {
              currTab = new Table(tableNameNode.getText());
            }
          } else if (tabNameNodes.size() == 1) {
            ASTNode tableNameNode = (ASTNode) childASTNode.getChild(0);
            if (tableNameNode != null) {
              currTab = new Table(tableNameNode.getText());
            }
          }
=======

          extractDbTableNameFromTOKTABLE(childASTNode);
          currDB = currOutDB;
          currTab = currOutTab;
>>>>>>> 74676535
        }
      }

      break;

    case HiveParser.TOK_ALTERDATABASE_OWNER:
      currDB = currOutDB = new Database(ast.getChild(0).getText());
      break;
    default:
        currDB = getCanonicalDb();
        break;
    }
    return ast;
  }

  /**
   * Post analyze hook that invokes hive auth bindings
   */
  @Override
  public void postAnalyze(HiveSemanticAnalyzerHookContext context,
      List<Task<? extends Serializable>> rootTasks) throws SemanticException {
    HiveOperation stmtOperation = context.getHiveOperation();
    HiveAuthzPrivileges stmtAuthObject;

    // Hive has a bug that changes the operation of the ALTER VIEW AS SELECT to CREATEVIEW.
    // isAlterViewAs is validated in the preAnalyze method which looks fo this operation
    // in the ASTNode tree.
    if (stmtOperation == HiveOperation.CREATEVIEW && isAlterViewAs) {
      stmtOperation = HiveOperation.ALTERVIEW_AS;
    }

    stmtAuthObject = HiveAuthzPrivilegesMap.getHiveAuthzPrivileges(stmtOperation);

    Subject subject = getCurrentSubject(context);

    try {
      if (stmtAuthObject == null) {
        // We don't handle authorizing this statement
        return;
      }

      /**
       * Replace DDLTask using the SentryFilterDDLTask for protection,
       * such as "show column" only allow show some column that user can access to.
       * SENTRY-847
       */
      for (int i = 0; i < rootTasks.size(); i++) {
        Task<? extends Serializable> task = rootTasks.get(i);
        if (task instanceof DDLTask) {
          ShowColumnsDesc showCols = ((DDLTask) task).getWork().getShowColumnsDesc();
          if (showCols != null) {
            SentryFilterDDLTask filterTask =
                    new SentryFilterDDLTask(hiveAuthzBinding, subject, stmtOperation);
            filterTask.copyDDLTask((DDLTask) task);
            rootTasks.set(i, filterTask);
          }
        }
      }

      authorizeWithHiveBindings(context, stmtAuthObject, stmtOperation);
    } catch (AuthorizationException e) {
      executeOnFailureHooks(context, stmtOperation, e);
      StringBuilder permsBuilder = new StringBuilder();
      for (String perm : hiveAuthzBinding.getLastQueryPrivilegeErrors()) {
        permsBuilder.append(perm);
        permsBuilder.append(";");
      }
      String permsRequired = permsBuilder.toString();
      SessionState.get().getConf().set(HiveAuthzConf.HIVE_SENTRY_AUTH_ERRORS, permsRequired);
      String msgForLog = HiveAuthzConf.HIVE_SENTRY_PRIVILEGE_ERROR_MESSAGE
          + "\n Required privileges for this query: "
          + permsRequired;
      String msgForConsole = HiveAuthzConf.HIVE_SENTRY_PRIVILEGE_ERROR_MESSAGE + "\n "
          + e.getMessage()+ "\n The required privileges: " + permsRequired;
      // AuthorizationException is not a real exception, use the info level to record this.
      LOG.info(msgForLog);
      throw new SemanticException(msgForConsole, e);
    } finally {
      hiveAuthzBinding.close();
    }

    if ("true".equalsIgnoreCase(context.getConf().
        get(HiveAuthzConf.HIVE_SENTRY_MOCK_COMPILATION))) {
      throw new SemanticException(HiveAuthzConf.HIVE_SENTRY_MOCK_ERROR + " Mock query compilation aborted. Set " +
          HiveAuthzConf.HIVE_SENTRY_MOCK_COMPILATION + " to 'false' for normal query processing");
    }
  }

}<|MERGE_RESOLUTION|>--- conflicted
+++ resolved
@@ -20,7 +20,6 @@
 import java.net.MalformedURLException;
 import java.net.URL;
 import java.security.CodeSource;
-import java.util.ArrayList;
 import java.util.List;
 
 import org.apache.hadoop.hive.conf.HiveConf;
@@ -284,27 +283,10 @@
         String command = context.getCommand();
         if (command != null && command.toLowerCase().contains("set owner") &&
             "TOK_TABNAME".equals(childASTNode.getText())) {
-<<<<<<< HEAD
-          ArrayList<Node> tabNameNodes = childASTNode.getChildren();
-          if (tabNameNodes.size() > 1) {
-            ASTNode dbNameNode = (ASTNode) childASTNode.getChild(0);
-            currDB = new Database(dbNameNode.getText());
-            ASTNode tableNameNode = (ASTNode) childASTNode.getChild(1);
-            if (tableNameNode != null) {
-              currTab = new Table(tableNameNode.getText());
-            }
-          } else if (tabNameNodes.size() == 1) {
-            ASTNode tableNameNode = (ASTNode) childASTNode.getChild(0);
-            if (tableNameNode != null) {
-              currTab = new Table(tableNameNode.getText());
-            }
-          }
-=======
 
           extractDbTableNameFromTOKTABLE(childASTNode);
           currDB = currOutDB;
           currTab = currOutTab;
->>>>>>> 74676535
         }
       }
 
