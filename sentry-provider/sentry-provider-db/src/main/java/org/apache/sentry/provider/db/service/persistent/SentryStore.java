/**
 * Licensed to the Apache Software Foundation (ASF) under one
 * or more contributor license agreements.  See the NOTICE file
 * distributed with this work for additional information
 * regarding copyright ownership.  The ASF licenses this file
 * to you under the Apache License, Version 2.0 (the
 * "License"); you may not use this file except in compliance
 * with the License.  You may obtain a copy of the License at
 *
 *     http://www.apache.org/licenses/LICENSE-2.0
 *
 * Unless required by applicable law or agreed to in writing, software
 * distributed under the License is distributed on an "AS IS" BASIS,
 * WITHOUT WARRANTIES OR CONDITIONS OF ANY KIND, either express or implied.
 * See the License for the specific language governing permissions and
 * limitations under the License.
 */

package org.apache.sentry.provider.db.service.persistent;

import static org.apache.sentry.core.common.utils.SentryConstants.AUTHORIZABLE_JOINER;
import static org.apache.sentry.core.common.utils.SentryConstants.KV_JOINER;

import java.io.IOException;
import java.util.ArrayList;
import java.util.Collection;
import java.util.Collections;
import java.util.HashMap;
import java.util.HashSet;
import java.util.List;
import java.util.Map;
import java.util.Properties;
import java.util.Set;
import java.util.concurrent.TimeUnit;

import javax.jdo.FetchGroup;
import javax.jdo.JDODataStoreException;
import javax.jdo.JDOHelper;
import javax.jdo.PersistenceManager;
import javax.jdo.PersistenceManagerFactory;
import javax.jdo.Query;

import org.apache.commons.lang.StringUtils;
import org.apache.hadoop.conf.Configuration;
import org.apache.sentry.core.common.exception.SentryAccessDeniedException;
import org.apache.sentry.core.common.exception.SentryAlreadyExistsException;
import org.apache.sentry.core.common.exception.SentryGrantDeniedException;
import org.apache.sentry.core.common.exception.SentryInvalidInputException;
import org.apache.sentry.core.common.exception.SentryNoSuchObjectException;
import org.apache.sentry.core.common.exception.SentrySiteConfigurationException;
import org.apache.sentry.core.common.exception.SentryUserException;
import org.apache.sentry.core.common.utils.PathUtils;
import org.apache.sentry.core.common.utils.SentryConstants;
import org.apache.sentry.core.model.db.AccessConstants;
import org.apache.sentry.core.model.db.DBModelAuthorizable.AuthorizableType;
import org.apache.sentry.hdfs.PathsUpdate;
import org.apache.sentry.hdfs.UniquePathsUpdate;
import org.apache.sentry.hdfs.UpdateableAuthzPaths;
import org.apache.sentry.provider.db.service.model.MAuthzPathsMapping;
import org.apache.sentry.provider.db.service.model.MAuthzPathsSnapshotId;
import org.apache.sentry.provider.db.service.model.MSentryChange;
import org.apache.sentry.provider.db.service.model.MSentryGroup;
import org.apache.sentry.provider.db.service.model.MSentryHmsNotification;
import org.apache.sentry.provider.db.service.model.MSentryPathChange;
import org.apache.sentry.provider.db.service.model.MSentryPermChange;
import org.apache.sentry.provider.db.service.model.MSentryPrivilege;
import org.apache.sentry.provider.db.service.model.MSentryUser;
import org.apache.sentry.provider.db.service.model.MSentryVersion;
import org.apache.sentry.provider.db.service.model.MSentryRole;
import org.apache.sentry.provider.db.service.model.MSentryUtil;
import org.apache.sentry.provider.db.service.model.MPath;
import org.apache.sentry.provider.db.service.thrift.SentryPolicyStoreProcessor;
import org.apache.sentry.provider.db.service.thrift.TSentryActiveRoleSet;
import org.apache.sentry.provider.db.service.thrift.TSentryAuthorizable;
import org.apache.sentry.provider.db.service.thrift.TSentryGrantOption;
import org.apache.sentry.provider.db.service.thrift.TSentryGroup;
import org.apache.sentry.provider.db.service.thrift.TSentryMappingData;
import org.apache.sentry.provider.db.service.thrift.TSentryPrivilege;
import org.apache.sentry.provider.db.service.thrift.TSentryPrivilegeMap;
import org.apache.sentry.provider.db.service.thrift.TSentryRole;
import org.apache.sentry.service.thrift.ServiceConstants.PrivilegeScope;
import org.apache.sentry.service.thrift.ServiceConstants.ServerConfig;
import org.datanucleus.store.rdbms.exceptions.MissingTableException;
import org.slf4j.Logger;
import org.slf4j.LoggerFactory;

import com.codahale.metrics.Gauge;
import com.google.common.annotations.VisibleForTesting;
import com.google.common.base.Function;
import com.google.common.base.Preconditions;
import com.google.common.base.Strings;
import com.google.common.collect.Collections2;
import com.google.common.collect.ImmutableSet;
import com.google.common.collect.Lists;
import com.google.common.collect.Maps;
import com.google.common.collect.Sets;

import static org.apache.sentry.hdfs.Updateable.Update;
import static org.apache.sentry.provider.db.service.persistent.QueryParamBuilder.newQueryParamBuilder;

/**
 * SentryStore is the data access object for Sentry data. Strings
 * such as role and group names will be normalized to lowercase
 * in addition to starting and ending whitespace.
 * <p>
 * We have several places where we rely on transactions to support
 * read/modify/write semantics for incrementing IDs.
 * This works but using DB support is rather expensive and we can
 * user in-core serializations to help with this a least within a
 * single node and rely on DB for multi-node synchronization.
 * <p>
 * This isn't much of a problem for path updates since they are
 * driven by HMSFollower which usually runs on a single leader
 * node, but permission updates originate from clients
 * directly and may be highly concurrent.
 * <p>
 * We are internally serializing all permissions update anyway, so doing
 * partial serialization on every node helps. For this reason all
 * SentryStore calls that affect permission deltas are serialized.
 * <p>
 * See <a href="https://issues.apache.org/jira/browse/SENTRY-1824">SENTRY-1824</a>
 * for more detail.
 */
public class SentryStore {
  private static final Logger LOGGER = LoggerFactory
      .getLogger(SentryStore.class);

  public static final String NULL_COL = "__NULL__";
  public static final int INDEX_GROUP_ROLES_MAP = 0;
  public static final int INDEX_USER_ROLES_MAP = 1;

  // String constants for field names
  public static final String SERVER_NAME = "serverName";
  public static final String DB_NAME = "dbName";
  public static final String TABLE_NAME = "tableName";
  public static final String COLUMN_NAME = "columnName";
  public static final String ACTION = "action";
  public static final String URI = "URI";
  public static final String GRANT_OPTION = "grantOption";
  public static final String ROLE_NAME = "roleName";

  // Initial change ID for permission/path change. Auto increment
  // is starting from 1.
  public static final long INIT_CHANGE_ID = 1L;

  private static final long EMPTY_CHANGE_ID = 0L;

  public static final long EMPTY_NOTIFICATION_ID = 0L;

  // Representation for empty HMS snapshots not found on MAuthzPathsSnapshotId
  public static final long EMPTY_PATHS_SNAPSHOT_ID = 0L;

  // For counters, representation of the "unknown value"
  private static final long COUNT_VALUE_UNKNOWN = -1L;

  // Representation for unknown HMS notification ID
  private static final long NOTIFICATION_UNKNOWN = -1L;

  private static final String EMPTY_GRANTOR_PRINCIPAL = "--";


  private static final Set<String> ALL_ACTIONS = Sets.newHashSet(AccessConstants.ALL,
      AccessConstants.SELECT, AccessConstants.INSERT, AccessConstants.ALTER,
      AccessConstants.CREATE, AccessConstants.DROP, AccessConstants.INDEX,
      AccessConstants.LOCK);

  // Now partial revoke just support action with SELECT,INSERT and ALL.
  // e.g. If we REVOKE SELECT from a privilege with action ALL, it will leads to INSERT
  // Otherwise, if we revoke other privilege(e.g. ALTER,DROP...), we will remove it from a role directly.
  private static final Set<String> PARTIAL_REVOKE_ACTIONS = Sets.newHashSet(AccessConstants.ALL,
      AccessConstants.ACTION_ALL.toLowerCase(), AccessConstants.SELECT, AccessConstants.INSERT);

  // Datanucleus property controlling whether query results are loaded at commit time
  // to make query usable post-commit
  private static final String LOAD_RESULTS_AT_COMMIT = "datanucleus.query.loadResultsAtCommit";

  private final PersistenceManagerFactory pmf;
  private Configuration conf;
  private final TransactionManager tm;

  // When it is true, execute DeltaTransactionBlock to persist delta changes.
  // When it is false, do not execute DeltaTransactionBlock
  private boolean persistUpdateDeltas;

  /**
   * counterWait is used to synchronize notifications between Thrift and HMSFollower.
   * Technically it doesn't belong here, but the only thing that connects HMSFollower
   * and Thrift API is SentryStore. An alternative could be a singleton CounterWait or
   * some factory that returns CounterWait instances keyed by name, but this complicates
   * things unnecessary.
   * <p>
   * Keeping it here isn't ideal but serves the purpose until we find a better home.
   */
  private final CounterWait counterWait;

  public static Properties getDataNucleusProperties(Configuration conf)
          throws SentrySiteConfigurationException, IOException {
    Properties prop = new Properties();
    prop.putAll(ServerConfig.SENTRY_STORE_DEFAULTS);
    String jdbcUrl = conf.get(ServerConfig.SENTRY_STORE_JDBC_URL, "").trim();
    Preconditions.checkArgument(!jdbcUrl.isEmpty(), "Required parameter " +
        ServerConfig.SENTRY_STORE_JDBC_URL + " is missed");
    String user = conf.get(ServerConfig.SENTRY_STORE_JDBC_USER, ServerConfig.
        SENTRY_STORE_JDBC_USER_DEFAULT).trim();
    //Password will be read from Credential provider specified using property
    // CREDENTIAL_PROVIDER_PATH("hadoop.security.credential.provider.path" in sentry-site.xml
    // it falls back to reading directly from sentry-site.xml
    char[] passTmp = conf.getPassword(ServerConfig.SENTRY_STORE_JDBC_PASS);
    if (passTmp == null) {
      throw new SentrySiteConfigurationException("Error reading " +
              ServerConfig.SENTRY_STORE_JDBC_PASS);
    }
    String pass = new String(passTmp);

    String driverName = conf.get(ServerConfig.SENTRY_STORE_JDBC_DRIVER,
        ServerConfig.SENTRY_STORE_JDBC_DRIVER_DEFAULT);
    prop.setProperty(ServerConfig.JAVAX_JDO_URL, jdbcUrl);
    prop.setProperty(ServerConfig.JAVAX_JDO_USER, user);
    prop.setProperty(ServerConfig.JAVAX_JDO_PASS, pass);
    prop.setProperty(ServerConfig.JAVAX_JDO_DRIVER_NAME, driverName);

    /*
     * Oracle doesn't support "repeatable-read" isolation level and testing
     * showed issues with "serializable" isolation level for Oracle 12,
     * so we use "read-committed" instead.
     *
     * JDBC URL always looks like jdbc:oracle:<drivertype>:@<database>
     *  we look at the second component.
     *
     * The isolation property can be overwritten via configuration property.
     */
    final String oracleDb = "oracle";
    if (prop.getProperty(ServerConfig.DATANUCLEUS_ISOLATION_LEVEL, "").
            equals(ServerConfig.DATANUCLEUS_REPEATABLE_READ) &&
                    jdbcUrl.contains(oracleDb)) {
      String[] parts = jdbcUrl.split(":");
      if ((parts.length > 1) && parts[1].equals(oracleDb)) {
        // For Oracle JDBC driver, replace "repeatable-read" with "read-committed"
        prop.setProperty(ServerConfig.DATANUCLEUS_ISOLATION_LEVEL,
                "read-committed");
      }
    }

    for (Map.Entry<String, String> entry : conf) {
      String key = entry.getKey();
      if (key.startsWith(ServerConfig.SENTRY_JAVAX_JDO_PROPERTY_PREFIX) ||
          key.startsWith(ServerConfig.SENTRY_DATANUCLEUS_PROPERTY_PREFIX)) {
        key = StringUtils.removeStart(key, ServerConfig.SENTRY_DB_PROPERTY_PREFIX);
        prop.setProperty(key, entry.getValue());
      }
    }
    // Disallow operations outside of transactions
    prop.setProperty("datanucleus.NontransactionalRead", "false");
    prop.setProperty("datanucleus.NontransactionalWrite", "false");
    return prop;
  }

  public SentryStore(Configuration conf) throws Exception {
    this.conf = conf;
    Properties prop = getDataNucleusProperties(conf);
    boolean checkSchemaVersion = conf.get(
        ServerConfig.SENTRY_VERIFY_SCHEM_VERSION,
        ServerConfig.SENTRY_VERIFY_SCHEM_VERSION_DEFAULT).equalsIgnoreCase(
        "true");

    // Schema verification should be set to false only for testing.
    // If it is set to false, appropriate datanucleus properties will be set so that
    // database schema is automatically created. This is desirable only for running tests.
    // Sentry uses <code>SentrySchemaTool</code> to create schema with the help of sql scripts.

    if (!checkSchemaVersion) {
      prop.setProperty("datanucleus.schema.autoCreateAll", "true");
      prop.setProperty("datanucleus.autoCreateSchema", "true");
      prop.setProperty("datanucleus.fixedDatastore", "false");
    }
    pmf = JDOHelper.getPersistenceManagerFactory(prop);
    tm = new TransactionManager(pmf, conf);
    verifySentryStoreSchema(checkSchemaVersion);
    long notificationTimeout = conf.getInt(ServerConfig.SENTRY_NOTIFICATION_SYNC_TIMEOUT_MS,
            ServerConfig.SENTRY_NOTIFICATION_SYNC_TIMEOUT_DEFAULT);
    counterWait = new CounterWait(notificationTimeout, TimeUnit.MILLISECONDS);
  }

  public void setPersistUpdateDeltas(boolean persistUpdateDeltas) {
    this.persistUpdateDeltas = persistUpdateDeltas;
  }


  public TransactionManager getTransactionManager() {
    return tm;
  }

  public CounterWait getCounterWait() {
    return counterWait;
  }

  // ensure that the backend DB schema is set
  void verifySentryStoreSchema(boolean checkVersion) throws Exception {
    if (!checkVersion) {
      setSentryVersion(SentryStoreSchemaInfo.getSentryVersion(),
          "Schema version set implicitly");
    } else {
      String currentVersion = getSentryVersion();
      if (!SentryStoreSchemaInfo.getSentryVersion().equals(currentVersion)) {
        throw new SentryAccessDeniedException(
            "The Sentry store schema version " + currentVersion
                + " is different from distribution version "
                + SentryStoreSchemaInfo.getSentryVersion());
      }
    }
  }

  public synchronized void stop() {
    if (pmf != null) {
      pmf.close();
    }
  }

  /**
   * Get a single role with the given name inside a transaction
   * @param pm Persistence Manager instance
   * @param roleName Role name (should not be null)
   * @return single role with the given name
   */
  public MSentryRole getRole(PersistenceManager pm, String roleName) {
    Query query = pm.newQuery(MSentryRole.class);
    query.addExtension(LOAD_RESULTS_AT_COMMIT, "false");
    query.setFilter("this.roleName == :roleName");
    query.setUnique(true);
    return (MSentryRole) query.execute(roleName);
  }

  /**
   * Get list of all roles. Should be called inside transaction.
   * @param pm Persistence manager instance
   * @return List of all roles
   */
  @SuppressWarnings("unchecked")
  private List<MSentryRole> getAllRoles(PersistenceManager pm) {
    Query query = pm.newQuery(MSentryRole.class);
    query.addExtension(LOAD_RESULTS_AT_COMMIT, "false");
    return (List<MSentryRole>) query.execute();
  }

  /**
   * Normalize the string values - remove leading and trailing whitespaces and
   * convert to lower case
   * @return normalized input
   */
  private String trimAndLower(String input) {
    return input.trim().toLowerCase();
  }

  /**
   * Create a sentry role and persist it. Role name is the primary key for the
   * role, so an attempt to create a role which exists fails with JDO exception.
   *
   * @param roleName: Name of the role being persisted.
   *    The name is normalized.
   * @throws Exception
   */
  public void createSentryRole(final String roleName) throws Exception {
    tm.executeTransactionWithRetry(
            pm -> {
              pm.setDetachAllOnCommit(false); // No need to detach objects
              String trimmedRoleName = trimAndLower(roleName);
              if (getRole(pm, trimmedRoleName) != null) {
                throw new SentryAlreadyExistsException("Role: " + trimmedRoleName);
              }
              pm.makePersistent(new MSentryRole(trimmedRoleName));
              return null;
              });
  }

  /**
   * Get count of object of the given class
   * @param tClass Class to count
   * @param <T> Class type
   * @return count of objects or -1 in case of error
     */
  private <T> Long getCount(final Class<T> tClass) {
    try {
      return tm.executeTransaction(
              pm -> {
                pm.setDetachAllOnCommit(false); // No need to detach objects
                Query query = pm.newQuery();
                query.addExtension(LOAD_RESULTS_AT_COMMIT, "false");
                query.setClass(tClass);
                query.setResult("count(this)");
                Long result = (Long)query.execute();
                return result;
              });
    } catch (Exception e) {
       return COUNT_VALUE_UNKNOWN;
    }
  }

  /**
   * @return number of roles
   */
  public Gauge<Long> getRoleCountGauge() {
    return () -> getCount(MSentryRole.class);
  }

  /**
   * @return Number of privileges
   */
  public Gauge<Long> getPrivilegeCountGauge() {
    return () -> getCount(MSentryPrivilege.class);
  }

  /**
   * @return number of groups
   */
  public Gauge<Long> getGroupCountGauge() {
    return () -> getCount(MSentryGroup.class);
  }

  /**
   * @return Number of users
   */
  Gauge<Long> getUserCountGauge() {
    return () -> getCount(MSentryUser.class);
  }

  /**
   * @return number of threads waiting for HMS notifications to be processed
   */
  public Gauge<Integer> getHMSWaitersCountGauge() {
    return () -> counterWait.waitersCount();
  }

  /**
   * @return current value of last processed notification ID
   */
  public Gauge<Long> getLastNotificationIdGauge() {
    return () -> {
      try {
        return getLastProcessedNotificationID();
      } catch (Exception e) {
        LOGGER.error("Can not read current notificationId", e);
        return NOTIFICATION_UNKNOWN;
      }
    };
  }

  /**
   * @return ID of the path snapshot
   */
  public Gauge<Long> getLastPathsSnapshotIdGauge() {
    return () -> {
      try {
        return getCurrentAuthzPathsSnapshotID();
      } catch (Exception e) {
        LOGGER.error("Can not read current paths snapshot ID", e);
        return NOTIFICATION_UNKNOWN;
      }
    };
  }

  /**
   * @return Permissions change ID
   */
  public Gauge<Long> getPermChangeIdGauge() {
    return new Gauge<Long>() {
      @Override
      public Long getValue() {
        try {
          return tm.executeTransaction(
                  pm -> getLastProcessedChangeIDCore(pm, MSentryPermChange.class)
          );
        } catch (Exception e) {
          LOGGER.error("Can not read current permissions change ID", e);
          return NOTIFICATION_UNKNOWN;
        }
      }
    };
  }

  /**
   * @return Path change id
   */
  public Gauge<Long> getPathChangeIdGauge() {
    return () -> {
      try {
        return tm.executeTransaction(
                pm -> getLastProcessedChangeIDCore(pm, MSentryPathChange.class)
        );
      } catch (Exception e) {
        LOGGER.error("Can not read current path change ID", e);
        return NOTIFICATION_UNKNOWN;
      }
    };
  }

  /**
   * Lets the test code know how many privs are in the db, so that we know
   * if they are in fact being cleaned up when not being referenced any more.
   * @return The number of rows in the db priv table.
   */
  @VisibleForTesting
  long countMSentryPrivileges() {
    return getCount(MSentryPrivilege.class);
  }

  @VisibleForTesting
  void clearAllTables() {
    try {
      tm.executeTransaction(
              pm -> {
                pm.newQuery(MSentryRole.class).deletePersistentAll();
                pm.newQuery(MSentryGroup.class).deletePersistentAll();
                pm.newQuery(MSentryUser.class).deletePersistentAll();
                pm.newQuery(MSentryPrivilege.class).deletePersistentAll();
                pm.newQuery(MSentryPermChange.class).deletePersistentAll();
                pm.newQuery(MSentryPathChange.class).deletePersistentAll();
                pm.newQuery(MAuthzPathsMapping.class).deletePersistentAll();
                pm.newQuery(MPath.class).deletePersistentAll();
                pm.newQuery(MSentryHmsNotification.class).deletePersistentAll();
                pm.newQuery(MAuthzPathsSnapshotId.class).deletePersistentAll();
                return null;
              });
    } catch (Exception e) {
      // the method only for test, log the error and ignore the exception
      LOGGER.error(e.getMessage(), e);
    }
  }

  /**
   * Removes all the information related to HMS Objects from sentry store.
   */
  @VisibleForTesting
  public void clearHmsPathInformation() throws Exception {
    tm.executeTransactionWithRetry(
<<<<<<< HEAD
            new TransactionBlock<Object>() {
              public Object execute(PersistenceManager pm) throws Exception {
                // Data in MAuthzPathsSnapshotId.class is not cleared intentionally.
                // This data will help sentry retain the history of snapshots taken before
                // and help in picking appropriate ID even when hdfs sync is enabled/disabled.
                pm.newQuery(MSentryPathChange.class).deletePersistentAll();
                pm.newQuery(MAuthzPathsMapping.class).deletePersistentAll();
                pm.newQuery(MPath.class).deletePersistentAll();
                return null;
              }
=======
            pm -> {
              // Data in MAuthzPathsSnapshotId.class is not cleared intentionally.
              // This data will help sentry retain the history of snapshots taken before
              // and help in picking appropriate ID even when hdfs sync is enabled/disabled.
              pm.newQuery(MSentryPathChange.class).deletePersistentAll();
              pm.newQuery(MAuthzPathsMapping.class).deletePersistentAll();
              pm.newQuery(MPath.class).deletePersistentAll();
              return null;
>>>>>>> 5db336d7
            });
  }

  /**
   * Purge a given delta change table, with a specified number of changes to be kept.
   *
   * @param cls the class of a perm/path delta change {@link MSentryPermChange} or
   *            {@link MSentryPathChange}.
   * @param pm a {@link PersistenceManager} instance.
   * @param changesToKeep the number of changes the caller want to keep.
   * @param <T> the type of delta change class.
   */
  @VisibleForTesting
  <T extends MSentryChange> void purgeDeltaChangeTableCore(
      Class<T> cls, PersistenceManager pm, long changesToKeep) {
    Preconditions.checkArgument(changesToKeep >= 0,
        "changes to keep must be a non-negative number");
    long lastChangedID = getLastProcessedChangeIDCore(pm, cls);
    long maxIDDeleted = lastChangedID - changesToKeep;

    Query query = pm.newQuery(cls);
    query.addExtension(LOAD_RESULTS_AT_COMMIT, "false");

    // It is an approximation of "SELECT ... LIMIT CHANGE_TO_KEEP" in SQL, because JDO w/ derby
    // does not support "LIMIT".
    // See: http://www.datanucleus.org/products/datanucleus/jdo/jdoql_declarative.html
    query.setFilter("changeID <= maxChangedIdDeleted");
    query.declareParameters("long maxChangedIdDeleted");
    long numDeleted = query.deletePersistentAll(maxIDDeleted);
    if (numDeleted > 0) {
      LOGGER.info(String.format("Purged %d of %s to changeID=%d",
              numDeleted, cls.getSimpleName(), maxIDDeleted));
    }
  }

  /**
   * Purge notification id table, keeping a specified number of entries.
   * @param pm a {@link PersistenceManager} instance.
   * @param changesToKeep  the number of changes the caller want to keep.
   */
  @VisibleForTesting
  protected void purgeNotificationIdTableCore(PersistenceManager pm,
      long changesToKeep) {
    Preconditions.checkArgument(changesToKeep > 0,
      "You need to keep at least one entry in SENTRY_HMS_NOTIFICATION_ID table");
    long lastNotificationID = getLastProcessedNotificationIDCore(pm);
    Query query = pm.newQuery(MSentryHmsNotification.class);
    query.addExtension(LOAD_RESULTS_AT_COMMIT, "false");

    // It is an approximation of "SELECT ... LIMIT CHANGE_TO_KEEP" in SQL, because JDO w/ derby
    // does not support "LIMIT".
    // See: http://www.datanucleus.org/products/datanucleus/jdo/jdoql_declarative.html
    query.setFilter("notificationId <= maxNotificationIdDeleted");
    query.declareParameters("long maxNotificationIdDeleted");
    long numDeleted = query.deletePersistentAll(lastNotificationID - changesToKeep);
    if (numDeleted > 0) {
      LOGGER.info("Purged {} of {}", numDeleted, MSentryHmsNotification.class.getSimpleName());
    }
  }

  /**
   * Purge delta change tables, {@link MSentryPermChange} and {@link MSentryPathChange}.
   * The number of deltas to keep is configurable
   */
  public void purgeDeltaChangeTables() {
    final int changesToKeep = conf.getInt(ServerConfig.SENTRY_DELTA_KEEP_COUNT,
            ServerConfig.SENTRY_DELTA_KEEP_COUNT_DEFAULT);
    LOGGER.info("Purging MSentryPathUpdate and MSentyPermUpdate tables, leaving {} entries",
            changesToKeep);
    try {
      tm.executeTransaction(pm -> {
        pm.setDetachAllOnCommit(false); // No need to detach objects
        purgeDeltaChangeTableCore(MSentryPermChange.class, pm, changesToKeep);
        LOGGER.info("MSentryPermChange table has been purged.");
        purgeDeltaChangeTableCore(MSentryPathChange.class, pm, changesToKeep);
        LOGGER.info("MSentryPathUpdate table has been purged.");
        return null;
      });
    } catch (Exception e) {
      LOGGER.error("Delta change cleaning process encountered an error", e);
    }
  }

  /**
   * Purge hms notification id table , {@link MSentryHmsNotification}.
   * The number of notifications id's to be kept is based on configuration
   * sentry.server.delta.keep.count
   */
  public void purgeNotificationIdTable() {
    final int changesToKeep = conf.getInt(ServerConfig.SENTRY_HMS_NOTIFICATION_ID_KEEP_COUNT,
      ServerConfig.SENTRY_HMS_NOTIFICATION_ID_KEEP_COUNT_DEFAULT);
    LOGGER.debug("Purging MSentryHmsNotification table, leaving {} entries",
      changesToKeep);
    try {
      tm.executeTransaction(pm -> {
        pm.setDetachAllOnCommit(false); // No need to detach objects
        purgeNotificationIdTableCore(pm, changesToKeep);
        return null;
      });
    } catch (Exception e) {
      LOGGER.error("MSentryHmsNotification cleaning process encountered an error", e);
    }
  }
  /**
   * Alter a given sentry role to grant a privilege.
   *
   * @param grantorPrincipal User name
   * @param roleName the given role name
   * @param privilege the given privilege
   * @throws Exception
   */
  void alterSentryRoleGrantPrivilege(final String grantorPrincipal,
      final String roleName, final TSentryPrivilege privilege) throws Exception {
    tm.executeTransactionWithRetry(
            pm -> {
              pm.setDetachAllOnCommit(false); // No need to detach objects
              String trimmedRoleName = trimAndLower(roleName);
              // first do grant check
              grantOptionCheck(pm, grantorPrincipal, privilege);

              // Alter sentry Role and grant Privilege.
              MSentryPrivilege mPrivilege = alterSentryRoleGrantPrivilegeCore(
                pm, trimmedRoleName, privilege);

              if (mPrivilege != null) {
                // update the privilege to be the one actually updated.
                convertToTSentryPrivilege(mPrivilege, privilege);
              }
              return null;
            });
  }

  /**
   * Alter a given sentry role to grant a set of privileges.
   * Internally calls alterSentryRoleGrantPrivilege.
   *
   * @param grantorPrincipal User name
   * @param roleName Role name
   * @param privileges Set of privileges
   * @throws Exception
   */
  public void alterSentryRoleGrantPrivileges(final String grantorPrincipal,
      final String roleName, final Set<TSentryPrivilege> privileges) throws Exception {
    for (TSentryPrivilege privilege : privileges) {
      alterSentryRoleGrantPrivilege(grantorPrincipal, roleName, privilege);
    }
  }

  /**
   * Alter a given sentry role to grant a privilege, as well as persist the corresponding
   * permission change to MSentryPermChange table in a single transaction.
   *
   * @param grantorPrincipal User name
   * @param roleName the given role name
   * @param privilege the given privilege
   * @param update the corresponding permission delta update.
   * @throws Exception
   *
   */
  synchronized void alterSentryRoleGrantPrivilege(final String grantorPrincipal,
      final String roleName, final TSentryPrivilege privilege,
      final Update update) throws Exception {

    execute(update, pm -> {
      pm.setDetachAllOnCommit(false); // No need to detach objects
      String trimmedRoleName = trimAndLower(roleName);
      // first do grant check
      grantOptionCheck(pm, grantorPrincipal, privilege);

      // Alter sentry Role and grant Privilege.
      MSentryPrivilege mPrivilege = alterSentryRoleGrantPrivilegeCore(pm,
        trimmedRoleName, privilege);

      if (mPrivilege != null) {
        // update the privilege to be the one actually updated.
        convertToTSentryPrivilege(mPrivilege, privilege);
      }
      return null;
    });
  }

  /**
   * Alter a given sentry role to grant a set of privileges, as well as persist the
   * corresponding permission change to MSentryPermChange table in a single transaction.
   * Internally calls alterSentryRoleGrantPrivilege.
   *
   * @param grantorPrincipal User name
   * @param roleName the given role name
   * @param privileges a Set of privileges
   * @param privilegesUpdateMap the corresponding <privilege, DeltaTransactionBlock> map
   * @throws Exception
   *
   */
  public void alterSentryRoleGrantPrivileges(final String grantorPrincipal,
      final String roleName, final Set<TSentryPrivilege> privileges,
      final Map<TSentryPrivilege, Update> privilegesUpdateMap) throws Exception {

    Preconditions.checkNotNull(privilegesUpdateMap);
    for (TSentryPrivilege privilege : privileges) {
      Update update = privilegesUpdateMap.get(privilege);
      if (update != null) {
        alterSentryRoleGrantPrivilege(grantorPrincipal, roleName, privilege,
          update);
      } else {
        alterSentryRoleGrantPrivilege(grantorPrincipal, roleName, privilege);
      }
    }
  }

  private MSentryPrivilege alterSentryRoleGrantPrivilegeCore(PersistenceManager pm,
      String roleName, TSentryPrivilege privilege)
      throws SentryNoSuchObjectException, SentryInvalidInputException {
    MSentryPrivilege mPrivilege = null;
    MSentryRole mRole = getRole(pm, roleName);
    if (mRole == null) {
      throw noSuchRole(roleName);
    } else {
      if (!isNULL(privilege.getColumnName()) || !isNULL(privilege.getTableName())
          || !isNULL(privilege.getDbName())) {
        // If Grant is for ALL and Either INSERT/SELECT already exists..
        // need to remove it and GRANT ALL..
        if (AccessConstants.ALL.equalsIgnoreCase(privilege.getAction())
            || AccessConstants.ACTION_ALL.equalsIgnoreCase(privilege.getAction())) {
          TSentryPrivilege tNotAll = new TSentryPrivilege(privilege);
          tNotAll.setAction(AccessConstants.SELECT);
          MSentryPrivilege mSelect = getMSentryPrivilege(tNotAll, pm);
          tNotAll.setAction(AccessConstants.INSERT);
          MSentryPrivilege mInsert = getMSentryPrivilege(tNotAll, pm);
          if ((mSelect != null) && mRole.getPrivileges().contains(mSelect)) {
            mSelect.removeRole(mRole);
            pm.makePersistent(mSelect);
          }
          if ((mInsert != null) && mRole.getPrivileges().contains(mInsert)) {
            mInsert.removeRole(mRole);
            pm.makePersistent(mInsert);
          }
        } else {
          // If Grant is for Either INSERT/SELECT and ALL already exists..
          // do nothing..
          TSentryPrivilege tAll = new TSentryPrivilege(privilege);
          tAll.setAction(AccessConstants.ALL);
          MSentryPrivilege mAll1 = getMSentryPrivilege(tAll, pm);
          tAll.setAction(AccessConstants.ACTION_ALL);
          MSentryPrivilege mAll2 = getMSentryPrivilege(tAll, pm);
          if (mAll1 != null && mRole.getPrivileges().contains(mAll1)) {
            return null;
          }
          if (mAll2 != null && mRole.getPrivileges().contains(mAll2)) {
            return null;
          }
        }
      }

      mPrivilege = getMSentryPrivilege(privilege, pm);
      if (mPrivilege == null) {
        mPrivilege = convertToMSentryPrivilege(privilege);
      }
      mPrivilege.appendRole(mRole);
      pm.makePersistent(mPrivilege);
    }
    return mPrivilege;
  }

  /**
  * Alter a given sentry role to revoke a privilege.
  *
  * @param grantorPrincipal User name
  * @param roleName the given role name
  * @param tPrivilege the given privilege
  * @throws Exception
  *
  */
  void alterSentryRoleRevokePrivilege(final String grantorPrincipal,
      final String roleName, final TSentryPrivilege tPrivilege) throws Exception {

    tm.executeTransactionWithRetry(
            pm -> {
              pm.setDetachAllOnCommit(false); // No need to detach objects
              String trimmedRoleName = safeTrimLower(roleName);
              // first do revoke check
              grantOptionCheck(pm, grantorPrincipal, tPrivilege);

              alterSentryRoleRevokePrivilegeCore(pm, trimmedRoleName, tPrivilege);
              return null;
            });
  }

  /**
   * Alter a given sentry role to revoke a set of privileges.
   * Internally calls alterSentryRoleRevokePrivilege.
   *
   * @param grantorPrincipal User name
   * @param roleName the given role name
   * @param tPrivileges a Set of privileges
   * @throws Exception
   *
   */
  public void alterSentryRoleRevokePrivileges(final String grantorPrincipal,
      final String roleName, final Set<TSentryPrivilege> tPrivileges) throws Exception {
    for (TSentryPrivilege tPrivilege : tPrivileges) {
      alterSentryRoleRevokePrivilege(grantorPrincipal, roleName, tPrivilege);
    }
  }

  /**
   * Alter a given sentry role to revoke a privilege, as well as persist the corresponding
   * permission change to MSentryPermChange table in a single transaction.
   *
   * @param grantorPrincipal User name
   * @param roleName the given role name
   * @param tPrivilege the given privilege
   * @param update the corresponding permission delta update transaction block
   * @throws Exception
   *
   */
  private synchronized void alterSentryRoleRevokePrivilege(final String grantorPrincipal,
                                              final String roleName, final TSentryPrivilege tPrivilege,
                                              final Update update) throws Exception {
    execute(update, pm -> {
      pm.setDetachAllOnCommit(false); // No need to detach objects
      String trimmedRoleName = safeTrimLower(roleName);
      // first do revoke check
      grantOptionCheck(pm, grantorPrincipal, tPrivilege);

      alterSentryRoleRevokePrivilegeCore(pm, trimmedRoleName, tPrivilege);
      return null;
    });
  }

  /**
   * Alter a given sentry role to revoke a set of privileges, as well as persist the
   * corresponding permission change to MSentryPermChange table in a single transaction.
   * Internally calls alterSentryRoleRevokePrivilege.
   *
   * @param grantorPrincipal User name
   * @param roleName the given role name
   * @param tPrivileges a Set of privileges
   * @param privilegesUpdateMap the corresponding <privilege, Update> map
   * @throws Exception
   *
   */
  public void alterSentryRoleRevokePrivileges(final String grantorPrincipal,
      final String roleName, final Set<TSentryPrivilege> tPrivileges,
      final Map<TSentryPrivilege, Update> privilegesUpdateMap)
          throws Exception {

    Preconditions.checkNotNull(privilegesUpdateMap);
    for (TSentryPrivilege tPrivilege : tPrivileges) {
      Update update = privilegesUpdateMap.get(tPrivilege);
      if (update != null) {
        alterSentryRoleRevokePrivilege(grantorPrincipal, roleName,
          tPrivilege, update);
      } else {
        alterSentryRoleRevokePrivilege(grantorPrincipal, roleName,
          tPrivilege);
      }
    }
  }

  private void alterSentryRoleRevokePrivilegeCore(PersistenceManager pm,
      String roleName, TSentryPrivilege tPrivilege)
      throws SentryNoSuchObjectException, SentryInvalidInputException {
    MSentryRole mRole = getRole(pm, roleName);
    if (mRole == null) {
      throw noSuchRole(roleName);
    }
    MSentryPrivilege mPrivilege = getMSentryPrivilege(tPrivilege, pm);
    if (mPrivilege == null) {
      mPrivilege = convertToMSentryPrivilege(tPrivilege);
    } else {
      mPrivilege = pm.detachCopy(mPrivilege);
    }

    Set<MSentryPrivilege> privilegeGraph = new HashSet<>();
    if (mPrivilege.getGrantOption() != null) {
      privilegeGraph.add(mPrivilege);
    } else {
      MSentryPrivilege mTure = new MSentryPrivilege(mPrivilege);
      mTure.setGrantOption(true);
      privilegeGraph.add(mTure);
      MSentryPrivilege mFalse = new MSentryPrivilege(mPrivilege);
      mFalse.setGrantOption(false);
      privilegeGraph.add(mFalse);
    }
    // Get the privilege graph
    populateChildren(pm, Sets.newHashSet(roleName), mPrivilege, privilegeGraph);
    for (MSentryPrivilege childPriv : privilegeGraph) {
      revokePrivilegeFromRole(pm, tPrivilege, mRole, childPriv);
    }
    pm.makePersistent(mRole);
  }

  /**
   * Roles can be granted ALL, SELECT, and INSERT on tables. When
   * a role has ALL and SELECT or INSERT are revoked, we need to remove the ALL
   * privilege and add SELECT (INSERT was revoked) or INSERT (SELECT was revoked).
   */
  private void revokePartial(PersistenceManager pm,
                             TSentryPrivilege requestedPrivToRevoke, MSentryRole mRole,
                             MSentryPrivilege currentPrivilege) throws SentryInvalidInputException {
    MSentryPrivilege persistedPriv =
      getMSentryPrivilege(convertToTSentryPrivilege(currentPrivilege), pm);
    if (persistedPriv == null) {
      // The privilege corresponding to the currentPrivilege doesn't exist in the persistent
      // store, so we create a fake one for the code below. The fake one is not associated with
      // any role and shouldn't be stored in the persistent storage.
      persistedPriv = convertToMSentryPrivilege(convertToTSentryPrivilege(currentPrivilege));
    }

    if (requestedPrivToRevoke.getAction().equalsIgnoreCase("ALL") ||
      requestedPrivToRevoke.getAction().equalsIgnoreCase("*")) {
      if (!persistedPriv.getRoles().isEmpty()) {
        persistedPriv.removeRole(mRole);
        if (persistedPriv.getRoles().isEmpty()) {
          pm.deletePersistent(persistedPriv);
        } else {
          pm.makePersistent(persistedPriv);
        }
      }
    } else if (requestedPrivToRevoke.getAction().equalsIgnoreCase(AccessConstants.SELECT)
      && !currentPrivilege.getAction().equalsIgnoreCase(AccessConstants.INSERT)) {
      revokeRolePartial(pm, mRole, currentPrivilege, persistedPriv, AccessConstants.INSERT);
    } else if (requestedPrivToRevoke.getAction().equalsIgnoreCase(AccessConstants.INSERT)
      && !currentPrivilege.getAction().equalsIgnoreCase(AccessConstants.SELECT)) {
      revokeRolePartial(pm, mRole, currentPrivilege, persistedPriv, AccessConstants.SELECT);
    }
  }

  private void revokeRolePartial(PersistenceManager pm, MSentryRole mRole,
                                 MSentryPrivilege currentPrivilege,
                                 MSentryPrivilege persistedPriv,
                                 String addAction) throws SentryInvalidInputException {
    // If table / URI, remove ALL
    persistedPriv = getMSentryPrivilege(convertToTSentryPrivilege(persistedPriv), pm);
    if (persistedPriv != null && !persistedPriv.getRoles().isEmpty()) {
      persistedPriv.removeRole(mRole);
      if (persistedPriv.getRoles().isEmpty()) {
        pm.deletePersistent(persistedPriv);
      } else {
        pm.makePersistent(persistedPriv);
      }
    }
    currentPrivilege.setAction(AccessConstants.ALL);
    persistedPriv = getMSentryPrivilege(convertToTSentryPrivilege(currentPrivilege), pm);
    if (persistedPriv != null && mRole.getPrivileges().contains(persistedPriv)) {
      persistedPriv.removeRole(mRole);
      if (persistedPriv.getRoles().isEmpty()) {
        pm.deletePersistent(persistedPriv);
      } else {
        pm.makePersistent(persistedPriv);
      }
      currentPrivilege.setAction(addAction);
      persistedPriv = getMSentryPrivilege(convertToTSentryPrivilege(currentPrivilege), pm);
      if (persistedPriv == null) {
        persistedPriv = convertToMSentryPrivilege(convertToTSentryPrivilege(currentPrivilege));
        mRole.appendPrivilege(persistedPriv);
      }
      persistedPriv.appendRole(mRole);
      pm.makePersistent(persistedPriv);
    }
  }

  /**
   * Revoke privilege from role
   */
  private void revokePrivilegeFromRole(PersistenceManager pm, TSentryPrivilege tPrivilege,
                                       MSentryRole mRole, MSentryPrivilege mPrivilege)
    throws SentryInvalidInputException {
    if (PARTIAL_REVOKE_ACTIONS.contains(mPrivilege.getAction())) {
      // if this privilege is in {ALL,SELECT,INSERT}
      // we will do partial revoke
      revokePartial(pm, tPrivilege, mRole, mPrivilege);
    } else {
      // if this privilege is not ALL, SELECT nor INSERT,
      // we will revoke it from role directly
      MSentryPrivilege persistedPriv = getMSentryPrivilege(convertToTSentryPrivilege(mPrivilege), pm);
      if (persistedPriv != null && !persistedPriv.getRoles().isEmpty()) {
        persistedPriv.removeRole(mRole);
        if (persistedPriv.getRoles().isEmpty()) {
          pm.deletePersistent(persistedPriv);
        } else {
          pm.makePersistent(persistedPriv);
        }
      }
    }
  }

  /**
   * Explore Privilege graph and collect child privileges.
   * The responsibility to commit/rollback the transaction should be handled by the caller.
   */
  private void populateChildren(PersistenceManager pm, Set<String> roleNames, MSentryPrivilege priv,
      Collection<MSentryPrivilege> children) throws SentryInvalidInputException {
    Preconditions.checkNotNull(pm);
    if (!isNULL(priv.getServerName()) || !isNULL(priv.getDbName())
        || !isNULL(priv.getTableName())) {
      // Get all TableLevel Privs
      Set<MSentryPrivilege> childPrivs = getChildPrivileges(pm, roleNames, priv);
      for (MSentryPrivilege childPriv : childPrivs) {
        // Only recurse for table level privs..
        if (!isNULL(childPriv.getDbName()) && !isNULL(childPriv.getTableName())
            && !isNULL(childPriv.getColumnName())) {
          populateChildren(pm, roleNames, childPriv, children);
        }
        // The method getChildPrivileges() didn't do filter on "action",
        // if the action is not "All", it should judge the action of children privilege.
        // For example: a user has a privilege “All on Col1”,
        // if the operation is “REVOKE INSERT on table”
        // the privilege should be the child of table level privilege.
        // but the privilege may still have other meaning, likes "SELECT on Col1".
        // and the privileges like "SELECT on Col1" should not be revoke.
        if (!priv.isActionALL()) {
          if (childPriv.isActionALL()) {
            // If the child privilege is All, we should convert it to the same
            // privilege with parent
            childPriv.setAction(priv.getAction());
          }
          // Only include privilege that imply the parent privilege.
          if (!priv.implies(childPriv)) {
            continue;
          }
        }
        children.add(childPriv);
      }
    }
  }

  private Set<MSentryPrivilege> getChildPrivileges(PersistenceManager pm, Set<String> roleNames,
      MSentryPrivilege parent) throws SentryInvalidInputException {
    // Column and URI do not have children
    if (!isNULL(parent.getColumnName()) || !isNULL(parent.getURI())) {
      return Collections.emptySet();
    }

    Query query = pm.newQuery(MSentryPrivilege.class);
    QueryParamBuilder paramBuilder = QueryParamBuilder.addRolesFilter(query, null, roleNames)
            .add(SERVER_NAME, parent.getServerName());

    if (!isNULL(parent.getDbName())) {
      paramBuilder.add(DB_NAME, parent.getDbName());
      if (!isNULL(parent.getTableName())) {
        paramBuilder.add(TABLE_NAME, parent.getTableName())
                .addNotNull(COLUMN_NAME);
      } else {
        paramBuilder.addNotNull(TABLE_NAME);
      }
    } else {
      // Andd condition dbName != NULL || URI != NULL
      paramBuilder.newChild()
              .addNotNull(DB_NAME)
              .addNotNull(URI);
    }

    query.setFilter(paramBuilder.toString());
    query.setResult("privilegeScope, serverName, dbName, tableName, columnName," +
        " URI, action, grantOption");
    List<Object[]> privObjects =
            (List<Object[]>) query.executeWithMap(paramBuilder.getArguments());
    Set<MSentryPrivilege> privileges = new HashSet<>(privObjects.size());
    for (Object[] privObj : privObjects) {
      String scope        = (String)privObj[0];
      String serverName   = (String)privObj[1];
      String dbName       = (String)privObj[2];
      String tableName    = (String) privObj[3];
      String columnName   = (String) privObj[4];
      String URI          = (String) privObj[5];
      String action       = (String) privObj[6];
      Boolean grantOption = (Boolean) privObj[7];
      MSentryPrivilege priv =
              new MSentryPrivilege(scope, serverName, dbName, tableName,
                      columnName, URI, action, grantOption);
      privileges.add(priv);
    }
    return privileges;
  }

  @SuppressWarnings("unchecked")
  private List<MSentryPrivilege> getMSentryPrivileges(TSentryPrivilege tPriv, PersistenceManager pm) {
    Query query = pm.newQuery(MSentryPrivilege.class);
    QueryParamBuilder paramBuilder = newQueryParamBuilder();
    paramBuilder
            .add(SERVER_NAME, tPriv.getServerName())
            .add("action", tPriv.getAction());

    if (!isNULL(tPriv.getDbName())) {
      paramBuilder.add(DB_NAME, tPriv.getDbName());
      if (!isNULL(tPriv.getTableName())) {
        paramBuilder.add(TABLE_NAME, tPriv.getTableName());
        if (!isNULL(tPriv.getColumnName())) {
          paramBuilder.add(COLUMN_NAME, tPriv.getColumnName());
        }
      }
    } else if (!isNULL(tPriv.getURI())) {
      // if db is null, uri is not null
      paramBuilder.add(URI, tPriv.getURI(), true);
    }

    query.setFilter(paramBuilder.toString());
    return (List<MSentryPrivilege>) query.executeWithMap(paramBuilder.getArguments());
  }

  private MSentryPrivilege getMSentryPrivilege(TSentryPrivilege tPriv, PersistenceManager pm) {
    Boolean grantOption = null;
    if (tPriv.getGrantOption().equals(TSentryGrantOption.TRUE)) {
      grantOption = true;
    } else if (tPriv.getGrantOption().equals(TSentryGrantOption.FALSE)) {
      grantOption = false;
    }

    QueryParamBuilder paramBuilder = newQueryParamBuilder();
    paramBuilder.add(SERVER_NAME, tPriv.getServerName())
            .add(DB_NAME, tPriv.getDbName())
            .add(TABLE_NAME, tPriv.getTableName())
            .add(COLUMN_NAME, tPriv.getColumnName())
            .add(URI, tPriv.getURI(), true)
            .addObject(GRANT_OPTION, grantOption)
            .add(ACTION, tPriv.getAction());

    Query query = pm.newQuery(MSentryPrivilege.class);
    query.setUnique(true);
    query.setFilter(paramBuilder.toString());
    return (MSentryPrivilege)query.executeWithMap(paramBuilder.getArguments());
  }

  /**
   * Drop a given sentry role.
   *
   * @param roleName the given role name
   * @throws Exception
   */
  public void dropSentryRole(final String roleName) throws Exception {
    tm.executeTransactionWithRetry(
            pm -> {
              pm.setDetachAllOnCommit(false); // No need to detach objects
              dropSentryRoleCore(pm, roleName);
              return null;
            });
  }

  /**
   * Drop a given sentry role. As well as persist the corresponding
   * permission change to MSentryPermChange table in a single transaction.
   *
   * @param roleName the given role name
   * @param update the corresponding permission delta update
   * @throws Exception
   */
  public synchronized void dropSentryRole(final String roleName,
      final Update update) throws Exception {
    execute(update, pm -> {
      pm.setDetachAllOnCommit(false); // No need to detach objects
      dropSentryRoleCore(pm, roleName);
      return null;
    });
  }

  private void dropSentryRoleCore(PersistenceManager pm, String roleName)
      throws SentryNoSuchObjectException {
    String lRoleName = trimAndLower(roleName);
    MSentryRole sentryRole = getRole(pm, lRoleName);
    if (sentryRole == null) {
      throw noSuchRole(lRoleName);
    }
    removePrivileges(pm, sentryRole);
    pm.deletePersistent(sentryRole);
  }

  /**
   * Removes all the privileges associated with
   * a particular role. After this dis-association if the
   * privilege doesn't have any roles associated it will be
   * removed from the underlying persistence layer.
   * @param pm Instance of PersistenceManager
   * @param sentryRole Role for which all the privileges are to be removed.
   */
  private void removePrivileges(PersistenceManager pm, MSentryRole sentryRole) {
    List<MSentryPrivilege> privilegesCopy = new ArrayList<>(sentryRole.getPrivileges());
    List<MSentryPrivilege> stalePrivileges = new ArrayList<>(0);

    sentryRole.removePrivileges();
    // with SENTRY-398 generic model
    sentryRole.removeGMPrivileges();
    for (MSentryPrivilege privilege : privilegesCopy) {
      if(privilege.getRoles().isEmpty()) {
        stalePrivileges.add(privilege);
      }
    }
    if(!stalePrivileges.isEmpty()) {
      pm.deletePersistentAll(stalePrivileges);
    }
  }
  /**
   * Assign a given role to a set of groups.
   *
   * @param grantorPrincipal grantorPrincipal currently is not used.
   * @param roleName the role to be assigned to the groups.
   * @param groupNames the list of groups to be added to the role,
   * @throws Exception
   */
  public void alterSentryRoleAddGroups(final String grantorPrincipal,
      final String roleName, final Set<TSentryGroup> groupNames) throws Exception {
    tm.executeTransactionWithRetry(
            pm -> {
              pm.setDetachAllOnCommit(false); // No need to detach objects
              alterSentryRoleAddGroupsCore(pm, roleName, groupNames);
              return null;
            });
  }

  /**
   * Assign a given role to a set of groups. As well as persist the corresponding
   * permission change to MSentryPermChange table in a single transaction.
   *
   * @param grantorPrincipal grantorPrincipal currently is not used.
   * @param roleName the role to be assigned to the groups.
   * @param groupNames the list of groups to be added to the role,
   * @param update the corresponding permission delta update
   * @throws Exception
   */
  public synchronized void alterSentryRoleAddGroups(final String grantorPrincipal,
      final String roleName, final Set<TSentryGroup> groupNames,
      final Update update) throws Exception {

    execute(update, pm -> {
      pm.setDetachAllOnCommit(false); // No need to detach objects
      alterSentryRoleAddGroupsCore(pm, roleName, groupNames);
      return null;
    });
  }

  private void alterSentryRoleAddGroupsCore(PersistenceManager pm, String roleName,
      Set<TSentryGroup> groupNames) throws SentryNoSuchObjectException {

    // All role names are stored in lowercase.
    String lRoleName = trimAndLower(roleName);
    MSentryRole role = getRole(pm, lRoleName);
    if (role == null) {
      throw noSuchRole(lRoleName);
    }

    // Add the group to the specified role if it does not belong to the role yet.
    Query query = pm.newQuery(MSentryGroup.class);
    query.setFilter("this.groupName == :groupName");
    query.setUnique(true);
    List<MSentryGroup> groups = Lists.newArrayList();
    for (TSentryGroup tGroup : groupNames) {
      String groupName = tGroup.getGroupName().trim();
      MSentryGroup group = (MSentryGroup) query.execute(groupName);
      if (group == null) {
        group = new MSentryGroup(groupName, System.currentTimeMillis(), Sets.newHashSet(role));
      }
      group.appendRole(role);
      groups.add(group);
    }
    pm.makePersistentAll(groups);
  }

  public void alterSentryRoleAddUsers(final String roleName,
      final Set<String> userNames) throws Exception {
    tm.executeTransactionWithRetry(
            pm -> {
              pm.setDetachAllOnCommit(false); // No need to detach objects
              alterSentryRoleAddUsersCore(pm, roleName, userNames);
              return null;
            });
  }

  private void alterSentryRoleAddUsersCore(PersistenceManager pm, String roleName,
      Set<String> userNames) throws SentryNoSuchObjectException {
    String trimmedRoleName = trimAndLower(roleName);
    MSentryRole role = getRole(pm, trimmedRoleName);
    if (role == null) {
      throw noSuchRole(trimmedRoleName);
    }
    Query query = pm.newQuery(MSentryUser.class);
    query.setFilter("this.userName == :userName");
    query.setUnique(true);
    List<MSentryUser> users = Lists.newArrayList();
    for (String userName : userNames) {
      userName = userName.trim();
      MSentryUser user = (MSentryUser) query.execute(userName);
      if (user == null) {
        user = new MSentryUser(userName, System.currentTimeMillis(), Sets.newHashSet(role));
      }
      user.appendRole(role);
      users.add(user);
    }
    pm.makePersistentAll(users);
  }

  public void alterSentryRoleDeleteUsers(final String roleName,
      final Set<String> userNames) throws Exception {
    tm.executeTransactionWithRetry(
            pm -> {
              pm.setDetachAllOnCommit(false); // No need to detach objects
              String trimmedRoleName = trimAndLower(roleName);
              MSentryRole role = getRole(pm, trimmedRoleName);
              if (role == null) {
                throw noSuchRole(trimmedRoleName);
              } else {
                Query query = pm.newQuery(MSentryUser.class);
                query.setFilter("this.userName == :userName");
                query.setUnique(true);
                List<MSentryUser> users = Lists.newArrayList();
                for (String userName : userNames) {
                  userName = userName.trim();
                  MSentryUser user = (MSentryUser) query.execute(userName);
                  if (user != null) {
                    user.removeRole(role);
                    users.add(user);
                  }
                }
                pm.makePersistentAll(users);
              }
              return null;
            });
  }

  /**
   * Revoke a given role to a set of groups.
   *
   * @param roleName the role to be assigned to the groups.
   * @param groupNames the list of groups to be added to the role,
   * @throws Exception
   */
  public void alterSentryRoleDeleteGroups(final String roleName,
      final Set<TSentryGroup> groupNames) throws Exception {
    tm.executeTransactionWithRetry(
            pm -> {
              pm.setDetachAllOnCommit(false); // No need to detach objects
              String trimmedRoleName = trimAndLower(roleName);
              MSentryRole role = getRole(pm, trimmedRoleName);
              if (role == null) {
                throw noSuchRole(trimmedRoleName);
              }
              Query query = pm.newQuery(MSentryGroup.class);
              query.setFilter("this.groupName == :groupName");
              query.setUnique(true);
              List<MSentryGroup> groups = Lists.newArrayList();
              for (TSentryGroup tGroup : groupNames) {
                String groupName = tGroup.getGroupName().trim();
                MSentryGroup group = (MSentryGroup) query.execute(groupName);
                if (group != null) {
                  group.removeRole(role);
                  groups.add(group);
                }
              }
              pm.makePersistentAll(groups);
              return null;
            });
  }

  /**
   * Revoke a given role to a set of groups. As well as persist the corresponding
   * permission change to MSentryPermChange table in a single transaction.
   *
   * @param roleName the role to be assigned to the groups.
   * @param groupNames the list of groups to be added to the role,
   * @param update the corresponding permission delta update
   * @throws Exception
   */
  public synchronized void alterSentryRoleDeleteGroups(final String roleName,
      final Set<TSentryGroup> groupNames, final Update update)
          throws Exception {
    execute(update, pm -> {
      pm.setDetachAllOnCommit(false); // No need to detach objects
      String trimmedRoleName = trimAndLower(roleName);
      MSentryRole role = getRole(pm, trimmedRoleName);
      if (role == null) {
        throw noSuchRole(trimmedRoleName);
      }

      // Remove the group from the specified role if it belongs to the role.
      Query query = pm.newQuery(MSentryGroup.class);
      query.setFilter("this.groupName == :groupName");
      query.setUnique(true);
      List<MSentryGroup> groups = Lists.newArrayList();
      for (TSentryGroup tGroup : groupNames) {
        String groupName = tGroup.getGroupName().trim();
        MSentryGroup group = (MSentryGroup) query.execute(groupName);
        if (group != null) {
          group.removeRole(role);
          groups.add(group);
        }
      }
      pm.makePersistentAll(groups);
      return null;
    });
  }

  @VisibleForTesting
  public MSentryRole getMSentryRoleByName(final String roleName) throws Exception {
    return tm.executeTransaction(
            pm -> {
              String trimmedRoleName = trimAndLower(roleName);
              MSentryRole sentryRole = getRole(pm, trimmedRoleName);
              if (sentryRole == null) {
                throw noSuchRole(trimmedRoleName);
              }
              return sentryRole;
            });
  }

  /**
   * Gets the MSentryPrivilege from sentry persistent storage based on TSentryPrivilege
   * provided
   *
   * Method is currently used only in test framework
   * @param tPrivilege
   * @return MSentryPrivilege if the privilege is found in the storage
   * null, if the privilege is not found in the storage.
   * @throws Exception
   */
  @VisibleForTesting
  MSentryPrivilege findMSentryPrivilegeFromTSentryPrivilege(final TSentryPrivilege tPrivilege) throws Exception {
    return tm.executeTransaction(
            pm -> getMSentryPrivilege(tPrivilege, pm));
  }

  /**
   * Returns a list with all the privileges in the sentry persistent storage
   *
   * Method is currently used only in test framework
   * @return List of all sentry privileges in the store
   * @throws Exception
   */
  @VisibleForTesting
  List<MSentryPrivilege> getAllMSentryPrivileges () throws Exception {
    return tm.executeTransaction(
            pm -> getAllMSentryPrivilegesCore(pm));
  }

  /**
   * Method Returns all the privileges present in the persistent store as a list.
   * @param pm PersistenceManager
   * @returns list of all the privileges in the persistent store
   */
  private List<MSentryPrivilege> getAllMSentryPrivilegesCore (PersistenceManager pm) {
    Query query = pm.newQuery(MSentryPrivilege.class);
    return (List<MSentryPrivilege>) query.execute();
  }

  private boolean hasAnyServerPrivileges(final Set<String> roleNames, final String serverName) throws Exception {
    if (roleNames == null || roleNames.isEmpty()) {
      return false;
    }
    return tm.executeTransaction(
            pm -> {
              pm.setDetachAllOnCommit(false); // No need to detach objects
              Query query = pm.newQuery(MSentryPrivilege.class);
              query.addExtension(LOAD_RESULTS_AT_COMMIT, "false");
              QueryParamBuilder paramBuilder = QueryParamBuilder.addRolesFilter(query,null, roleNames);
              paramBuilder.add(SERVER_NAME, serverName);
              query.setFilter(paramBuilder.toString());
              query.setResult("count(this)");
              Long numPrivs = (Long) query.executeWithMap(paramBuilder.getArguments());
              return numPrivs > 0;
            });
  }

  private List<MSentryPrivilege> getMSentryPrivileges(final Set<String> roleNames,
                                                      final TSentryAuthorizable
                                                              authHierarchy)
          throws Exception {
    if (roleNames == null || roleNames.isEmpty()) {
      return Collections.emptyList();
    }

    return tm.executeTransaction(
            pm -> {
              Query query = pm.newQuery(MSentryPrivilege.class);
              QueryParamBuilder paramBuilder = QueryParamBuilder.addRolesFilter(query, null, roleNames);

              if (authHierarchy != null && authHierarchy.getServer() != null) {
                paramBuilder.add(SERVER_NAME, authHierarchy.getServer());
                if (authHierarchy.getDb() != null) {
                  paramBuilder.addNull(URI)
                          .newChild()
                            .add(DB_NAME, authHierarchy.getDb())
                            .addNull(DB_NAME);
                  if (authHierarchy.getTable() != null
                      && !AccessConstants.ALL.equalsIgnoreCase(authHierarchy.getTable())) {
                    if (!AccessConstants.SOME.equalsIgnoreCase(authHierarchy.getTable())) {
                      paramBuilder.addNull(URI)
                              .newChild()
                                .add(TABLE_NAME, authHierarchy.getTable())
                                .addNull(TABLE_NAME);
                    }
                    if (authHierarchy.getColumn() != null
                        && !AccessConstants.ALL.equalsIgnoreCase(authHierarchy.getColumn())
                        && !AccessConstants.SOME.equalsIgnoreCase(authHierarchy.getColumn())) {
                      paramBuilder.addNull(URI)
                              .newChild()
                                .add(COLUMN_NAME, authHierarchy.getColumn())
                                .addNull(COLUMN_NAME);
                    }
                  }
                }
                if (authHierarchy.getUri() != null) {
                  paramBuilder.addNull(DB_NAME)
                          .newChild()
                            .addNull(URI)
                            .newChild()
                              .addNotNull(URI)
                              .addCustomParam("\"" + authHierarchy.getUri() +
                                      "\".startsWith(:URI)", URI, authHierarchy.getUri());
                }
              }

              query.setFilter(paramBuilder.toString());
              @SuppressWarnings("unchecked")
              List<MSentryPrivilege> result =
                      (List<MSentryPrivilege>)
                              query.executeWithMap(paramBuilder.getArguments());
              return result;
            });
  }

  private List<MSentryPrivilege> getMSentryPrivilegesByAuth(final Set<String> roleNames,
                                                            final TSentryAuthorizable
                                                                    authHierarchy) throws Exception {
      return tm.executeTransaction(
              pm -> {
                Query query = pm.newQuery(MSentryPrivilege.class);
                QueryParamBuilder paramBuilder = newQueryParamBuilder();
                if (roleNames == null || roleNames.isEmpty()) {
                  paramBuilder.addString("!roles.isEmpty()");
                } else {
                  QueryParamBuilder.addRolesFilter(query, paramBuilder, roleNames);
                }
                if (authHierarchy.getServer() != null) {
                  paramBuilder.add(SERVER_NAME, authHierarchy.getServer());
                  if (authHierarchy.getDb() != null) {
                    paramBuilder.add(DB_NAME, authHierarchy.getDb()).addNull(URI);
                    if (authHierarchy.getTable() != null) {
                      paramBuilder.add(TABLE_NAME, authHierarchy.getTable());
                    } else {
                      paramBuilder.addNull(TABLE_NAME);
                    }
                  } else if (authHierarchy.getUri() != null) {
                    paramBuilder.addNotNull(URI)
                            .addNull(DB_NAME)
                            .addCustomParam("(:authURI.startsWith(URI))", "authURI", authHierarchy.getUri());
                  } else {
                    paramBuilder.addNull(DB_NAME)
                          .addNull(URI);
                  }
                } else {
                  // if no server, then return empty result
                  return Collections.emptyList();
                }
                FetchGroup grp = pm.getFetchGroup(MSentryPrivilege.class, "fetchRole");
                grp.addMember("roles");
                pm.getFetchPlan().addGroup("fetchRole");
                query.setFilter(paramBuilder.toString());
                @SuppressWarnings("unchecked")
                List<MSentryPrivilege> result = (List<MSentryPrivilege>)query.
                        executeWithMap(paramBuilder.getArguments());
                return result;
              });
  }

  public TSentryPrivilegeMap listSentryPrivilegesByAuthorizable(Set<String> groups,
      TSentryActiveRoleSet activeRoles,
      TSentryAuthorizable authHierarchy, boolean isAdmin)
          throws Exception {
    Map<String, Set<TSentryPrivilege>> resultPrivilegeMap = Maps.newTreeMap();
    Set<String> roles = getRolesToQuery(groups, null, new TSentryActiveRoleSet(true, null));

    if (activeRoles != null && !activeRoles.isAll()) {
      // need to check/convert to lowercase here since this is from user input
      for (String aRole : activeRoles.getRoles()) {
        roles.add(aRole.toLowerCase());
      }
    }

    // An empty 'roles' is a treated as a wildcard (in case of admin role)..
    // so if not admin, don't return anything if 'roles' is empty..
    if (isAdmin || !roles.isEmpty()) {
      List<MSentryPrivilege> mSentryPrivileges = getMSentryPrivilegesByAuth(roles,
          authHierarchy);
      for (MSentryPrivilege priv : mSentryPrivileges) {
        for (MSentryRole role : priv.getRoles()) {
          TSentryPrivilege tPriv = convertToTSentryPrivilege(priv);
          if (resultPrivilegeMap.containsKey(role.getRoleName())) {
            resultPrivilegeMap.get(role.getRoleName()).add(tPriv);
          } else {
            Set<TSentryPrivilege> tPrivSet = Sets.newTreeSet();
            tPrivSet.add(tPriv);
            resultPrivilegeMap.put(role.getRoleName(), tPrivSet);
          }
        }
      }
    }
    return new TSentryPrivilegeMap(resultPrivilegeMap);
  }

  private Set<MSentryPrivilege> getMSentryPrivilegesByRoleName(String roleName)
      throws Exception {
    MSentryRole mSentryRole = getMSentryRoleByName(roleName);
    return mSentryRole.getPrivileges();
  }

  /**
   * Gets sentry privilege objects for a given roleName from the persistence layer
   * @param roleName : roleName to look up
   * @return : Set of thrift sentry privilege objects
   * @throws Exception
   */

  public Set<TSentryPrivilege> getAllTSentryPrivilegesByRoleName(String roleName)
      throws Exception {
    return convertToTSentryPrivileges(getMSentryPrivilegesByRoleName(roleName));
  }


  /**
   * Gets sentry privilege objects for criteria from the persistence layer
   * @param roleNames : roleNames to look up (required)
   * @param authHierarchy : filter push down based on auth hierarchy (optional)
   * @return : Set of thrift sentry privilege objects
   * @throws SentryInvalidInputException
   */

  public Set<TSentryPrivilege> getTSentryPrivileges(Set<String> roleNames,
                                                    TSentryAuthorizable authHierarchy)
          throws Exception {
    if (authHierarchy.getServer() == null) {
      throw new SentryInvalidInputException("serverName cannot be null !!");
    }
    if (authHierarchy.getTable() != null && authHierarchy.getDb() == null) {
      throw new SentryInvalidInputException("dbName cannot be null when tableName is present !!");
    }
    if (authHierarchy.getColumn() != null && authHierarchy.getTable() == null) {
      throw new SentryInvalidInputException("tableName cannot be null when columnName is present !!");
    }
    if (authHierarchy.getUri() == null && authHierarchy.getDb() == null) {
      throw new SentryInvalidInputException("One of uri or dbName must not be null !!");
    }
    return convertToTSentryPrivileges(getMSentryPrivileges(roleNames, authHierarchy));
  }

  /**
   * Return set of roles corresponding to the groups provided.<p>
   *
   * If groups contain a null group, return all available roles.<p>
   *
   * Everything is done in a single transaction so callers get a
   * fully-consistent view of the roles, so this can be called at the same tie as
   * some other method that modifies groups or roles.<p>
   *
   * <em><b>NOTE:</b> This function is performance-critical, so before you modify it, make
   * sure to measure performance effect. It is called every time when PolicyClient
   * (Hive or Impala) tries to get list of roles.
   * </em>
   *
   * @param groupNames Set of Sentry groups. Can contain {@code null}
   *                  in which case all roles should be returned
   * @param checkAllGroups If false, raise SentryNoSuchObjectException
   *                      if one of the groups is not available, otherwise
   *                      ignore non-existent groups
   * @return Set of TSentryRole toles corresponding to the given set of groups.
   * @throws SentryNoSuchObjectException if one of the groups is not present and
   * checkAllGroups is not set.
   * @throws Exception if DataNucleus operation fails.
   */
  public Set<TSentryRole> getTSentryRolesByGroupName(final Set<String> groupNames,
                                                     final boolean checkAllGroups) throws Exception {
    if (groupNames.isEmpty()) {
      return Collections.emptySet();
    }

    return tm.executeTransaction(
            pm -> {
              pm.setDetachAllOnCommit(false); // No need to detach objects

              // Pre-allocate large sets for role names and results.
              // roleNames is used to avoid adding the same role mutiple times into
              // result. The result is set, but comparisons between TSentryRole objects
              // is more expensive then String comparisons.
              Set<String> roleNames = new HashSet<>(1024);
              Set<TSentryRole> result = new HashSet<>(1024);

              for(String group: groupNames) {
                if (group == null) {
                  // Special case - return all roles
                  List<MSentryRole> roles = getAllRoles(pm);
                  for (MSentryRole role: roles) {
                    result.add(convertToTSentryRole(role));
                  }
                  return result;
                }

                // Find group by name and all roles belonging to this group
                String trimmedGroup = group.trim();
                Query query = pm.newQuery(MSentryGroup.class);
                query.setFilter("this.groupName == :groupName");
                query.setUnique(true);
                MSentryGroup mGroup = (MSentryGroup) query.execute(trimmedGroup);
                if (mGroup != null) {
                  // For each unique role found, add a new TSentryRole version of the role to result.
                  for (MSentryRole role: mGroup.getRoles()) {
                    String roleName = role.getRoleName();
                    if (roleNames.add(roleName)) {
                      result.add(convertToTSentryRole(role));
                    }
                  }
                } else if (!checkAllGroups) {
                    throw noSuchGroup(trimmedGroup);
                }
                query.closeAll();
              }
              return result;
            });
  }

  public Set<String> getRoleNamesForGroups(final Set<String> groups) throws Exception {
    if ((groups == null) || groups.isEmpty()) {
      return ImmutableSet.of();
    }

    return tm.executeTransaction(
            pm -> {
              pm.setDetachAllOnCommit(false); // No need to detach objects
              return getRoleNamesForGroupsCore(pm, groups);
            });
  }

  private Set<String> getRoleNamesForGroupsCore(PersistenceManager pm, Set<String> groups) {
    return convertToRoleNameSet(getRolesForGroups(pm, groups));
  }

  public Set<String> getRoleNamesForUsers(final Set<String> users) throws Exception {
    if ((users == null) || users.isEmpty()) {
      return ImmutableSet.of();
    }

    return tm.executeTransaction(
            pm -> {
              pm.setDetachAllOnCommit(false); // No need to detach objects
              return getRoleNamesForUsersCore(pm,users);
            });
  }

  private Set<String> getRoleNamesForUsersCore(PersistenceManager pm, Set<String> users) {
    return convertToRoleNameSet(getRolesForUsers(pm, users));
  }

  public Set<TSentryRole> getTSentryRolesByUserNames(final Set<String> users)
          throws Exception {
    return tm.executeTransaction(
            pm -> {
              pm.setDetachAllOnCommit(false); // No need to detach objects
              Set<MSentryRole> mSentryRoles = getRolesForUsers(pm, users);
              // Since {@link MSentryRole#getGroups()} is lazy-loading,
              // the conversion should be done before transaction is committed.
              return convertToTSentryRoles(mSentryRoles);
              });
  }

  public Set<MSentryRole> getRolesForGroups(PersistenceManager pm, Set<String> groups) {
    Set<MSentryRole> result = Sets.newHashSet();
    if (groups != null) {
      Query query = pm.newQuery(MSentryGroup.class);
      query.addExtension(LOAD_RESULTS_AT_COMMIT, "false");
      query.setFilter(":p1.contains(this.groupName)");
      List<MSentryGroup> sentryGroups = (List) query.execute(groups.toArray());
      if (sentryGroups != null) {
        for (MSentryGroup sentryGroup : sentryGroups) {
          result.addAll(sentryGroup.getRoles());
        }
      }
    }
    return result;
  }

  private Set<MSentryRole> getRolesForUsers(PersistenceManager pm, Set<String> users) {
    Set<MSentryRole> result = Sets.newHashSet();
    if (users != null) {
      Query query = pm.newQuery(MSentryUser.class);
      query.addExtension(LOAD_RESULTS_AT_COMMIT, "false");
      query.setFilter(":p1.contains(this.userName)");
      List<MSentryUser> sentryUsers = (List) query.execute(users.toArray());
      if (sentryUsers != null) {
        for (MSentryUser sentryUser : sentryUsers) {
          result.addAll(sentryUser.getRoles());
        }
      }
    }
    return result;
  }

  Set<String> listAllSentryPrivilegesForProvider(Set<String> groups, Set<String> users,
      TSentryActiveRoleSet roleSet) throws Exception {
    return listSentryPrivilegesForProvider(groups, users, roleSet, null);
  }


  public Set<String> listSentryPrivilegesForProvider(Set<String> groups, Set<String> users,
      TSentryActiveRoleSet roleSet, TSentryAuthorizable authHierarchy) throws Exception {
    Set<String> result = Sets.newHashSet();
    Set<String> rolesToQuery = getRolesToQuery(groups, users, roleSet);
    List<MSentryPrivilege> mSentryPrivileges = getMSentryPrivileges(rolesToQuery, authHierarchy);
    for (MSentryPrivilege priv : mSentryPrivileges) {
      result.add(toAuthorizable(priv));
    }

    return result;
  }

  public boolean hasAnyServerPrivileges(Set<String> groups, Set<String> users,
      TSentryActiveRoleSet roleSet, String server) throws Exception {
    Set<String> rolesToQuery = getRolesToQuery(groups, users, roleSet);
    return hasAnyServerPrivileges(rolesToQuery, server);
  }

  private Set<String> getRolesToQuery(final Set<String> groups, final Set<String> users,
      final TSentryActiveRoleSet roleSet) throws Exception {
      return tm.executeTransaction(
              pm -> {
                pm.setDetachAllOnCommit(false); // No need to detach objects
                Set<String> activeRoleNames = toTrimedLower(roleSet.getRoles());

                Set<String> roleNames = Sets.newHashSet();
                roleNames.addAll(toTrimedLower(getRoleNamesForGroupsCore(pm, groups)));
                roleNames.addAll(toTrimedLower(getRoleNamesForUsersCore(pm, users)));
                return roleSet.isAll() ? roleNames : Sets.intersection(activeRoleNames,
                    roleNames);
              });
  }

  @VisibleForTesting
  static String toAuthorizable(MSentryPrivilege privilege) {
    List<String> authorizable = new ArrayList<>(4);
    authorizable.add(KV_JOINER.join(AuthorizableType.Server.name().toLowerCase(),
        privilege.getServerName()));
    if (isNULL(privilege.getURI())) {
      if (!isNULL(privilege.getDbName())) {
        authorizable.add(KV_JOINER.join(AuthorizableType.Db.name().toLowerCase(),
            privilege.getDbName()));
        if (!isNULL(privilege.getTableName())) {
          authorizable.add(KV_JOINER.join(AuthorizableType.Table.name().toLowerCase(),
              privilege.getTableName()));
          if (!isNULL(privilege.getColumnName())) {
            authorizable.add(KV_JOINER.join(AuthorizableType.Column.name().toLowerCase(),
                privilege.getColumnName()));
          }
        }
      }
    } else {
      authorizable.add(KV_JOINER.join(AuthorizableType.URI.name().toLowerCase(),
          privilege.getURI()));
    }
    if (!isNULL(privilege.getAction())
        && !privilege.getAction().equalsIgnoreCase(AccessConstants.ALL)) {
      authorizable
      .add(KV_JOINER.join(SentryConstants.PRIVILEGE_NAME.toLowerCase(),
          privilege.getAction()));
    }
    return AUTHORIZABLE_JOINER.join(authorizable);
  }

  @VisibleForTesting
  public static Set<String> toTrimedLower(Set<String> s) {
    if (s == null || s.isEmpty()) {
      return Collections.emptySet();
    }

    Set<String> result = Sets.newHashSet();
    for (String v : s) {
      result.add(v.trim().toLowerCase());
    }
    return result;
  }


  /**
   * Converts model object(s) to thrift object(s).
   * Additionally does normalization
   * such as trimming whitespace and setting appropriate case. Also sets the create
   * time.
   */

  private Set<TSentryPrivilege> convertToTSentryPrivileges(Collection<MSentryPrivilege> mSentryPrivileges) {
    if (mSentryPrivileges.isEmpty()) {
      return Collections.emptySet();
    }
    Set<TSentryPrivilege> privileges = new HashSet<>(mSentryPrivileges.size());
    for(MSentryPrivilege mSentryPrivilege:mSentryPrivileges) {
      privileges.add(convertToTSentryPrivilege(mSentryPrivilege));
    }
    return privileges;
  }

  private Set<TSentryRole> convertToTSentryRoles(Set<MSentryRole> mSentryRoles) {
    if (mSentryRoles.isEmpty()) {
      return Collections.emptySet();
    }
    Set<TSentryRole> roles = new HashSet<>(mSentryRoles.size());
    for(MSentryRole mSentryRole:mSentryRoles) {
      roles.add(convertToTSentryRole(mSentryRole));
    }
    return roles;
  }

  private Set<String> convertToRoleNameSet(Set<MSentryRole> mSentryRoles) {
    if (mSentryRoles.isEmpty()) {
      return Collections.emptySet();
    }
    Set<String> roleNameSet = new HashSet<>(mSentryRoles.size());
    for (MSentryRole role : mSentryRoles) {
      roleNameSet.add(role.getRoleName());
    }
    return roleNameSet;
  }

  private TSentryRole convertToTSentryRole(MSentryRole mSentryRole) {
    String roleName = mSentryRole.getRoleName().intern();
    Set<MSentryGroup> groups = mSentryRole.getGroups();
    Set<TSentryGroup> sentryGroups = new HashSet<>(groups.size());
    for(MSentryGroup mSentryGroup: groups) {
      TSentryGroup group = convertToTSentryGroup(mSentryGroup);
      sentryGroups.add(group);
    }

    return new TSentryRole(roleName, sentryGroups, EMPTY_GRANTOR_PRINCIPAL);
  }

  private TSentryGroup convertToTSentryGroup(MSentryGroup mSentryGroup) {
    return new TSentryGroup(mSentryGroup.getGroupName().intern());
  }

  TSentryPrivilege convertToTSentryPrivilege(MSentryPrivilege mSentryPrivilege) {
    TSentryPrivilege privilege = new TSentryPrivilege();
    convertToTSentryPrivilege(mSentryPrivilege, privilege);
    return privilege;
  }

  private void convertToTSentryPrivilege(MSentryPrivilege mSentryPrivilege,
      TSentryPrivilege privilege) {
    privilege.setCreateTime(mSentryPrivilege.getCreateTime());
    privilege.setAction(fromNULLCol(mSentryPrivilege.getAction()));
    privilege.setPrivilegeScope(mSentryPrivilege.getPrivilegeScope());
    privilege.setServerName(fromNULLCol(mSentryPrivilege.getServerName()));
    privilege.setDbName(fromNULLCol(mSentryPrivilege.getDbName()));
    privilege.setTableName(fromNULLCol(mSentryPrivilege.getTableName()));
    privilege.setColumnName(fromNULLCol(mSentryPrivilege.getColumnName()));
    privilege.setURI(fromNULLCol(mSentryPrivilege.getURI()));
    if (mSentryPrivilege.getGrantOption() != null) {
      privilege.setGrantOption(TSentryGrantOption.valueOf(mSentryPrivilege.getGrantOption().toString().toUpperCase()));
    } else {
      privilege.setGrantOption(TSentryGrantOption.UNSET);
    }
  }

  /**
   * Converts thrift object to model object. Additionally does normalization
   * such as trimming whitespace and setting appropriate case.
   * @throws SentryInvalidInputException
   */
  private MSentryPrivilege convertToMSentryPrivilege(TSentryPrivilege privilege)
      throws SentryInvalidInputException {
    MSentryPrivilege mSentryPrivilege = new MSentryPrivilege();
    mSentryPrivilege.setServerName(toNULLCol(safeTrimLower(privilege.getServerName())));
    mSentryPrivilege.setDbName(toNULLCol(safeTrimLower(privilege.getDbName())));
    mSentryPrivilege.setTableName(toNULLCol(safeTrimLower(privilege.getTableName())));
    mSentryPrivilege.setColumnName(toNULLCol(safeTrimLower(privilege.getColumnName())));
    mSentryPrivilege.setPrivilegeScope(safeTrim(privilege.getPrivilegeScope()));
    mSentryPrivilege.setAction(toNULLCol(safeTrimLower(privilege.getAction())));
    mSentryPrivilege.setCreateTime(System.currentTimeMillis());
    mSentryPrivilege.setURI(toNULLCol(safeTrim(privilege.getURI())));
    if ( !privilege.getGrantOption().equals(TSentryGrantOption.UNSET) ) {
      mSentryPrivilege.setGrantOption(Boolean.valueOf(privilege.getGrantOption().toString()));
    } else {
      mSentryPrivilege.setGrantOption(null);
    }
    return mSentryPrivilege;
  }

  static String safeTrim(String s) {
    if (s == null) {
      return null;
    }
    return s.trim();
  }

  static String safeTrimLower(String s) {
    if (s == null) {
      return null;
    }
    return s.trim().toLowerCase();
  }

  String getSentryVersion() throws Exception {
    MSentryVersion mVersion = getMSentryVersion();
    return mVersion.getSchemaVersion();
  }

  void setSentryVersion(final String newVersion, final String verComment)
      throws Exception {
    tm.executeTransaction(
            pm -> {
              MSentryVersion mVersion;
              try {
                mVersion = getMSentryVersion();
                if (newVersion.equals(mVersion.getSchemaVersion())) {
                  // specified version already in there
                  return null;
                }
              } catch (SentryNoSuchObjectException e) {
                // if the version doesn't exist, then create it
                mVersion = new MSentryVersion();
              }
              mVersion.setSchemaVersion(newVersion);
              mVersion.setVersionComment(verComment);
              pm.makePersistent(mVersion);
              return null;
            });
  }

  private MSentryVersion getMSentryVersion() throws Exception {
    return tm.executeTransaction(
            pm -> {
              try {
                Query query = pm.newQuery(MSentryVersion.class);
                @SuppressWarnings("unchecked")
                List<MSentryVersion> mSentryVersions = (List<MSentryVersion>) query
                    .execute();
                pm.retrieveAll(mSentryVersions);
                if (mSentryVersions.isEmpty()) {
                  throw new SentryNoSuchObjectException("Matching Version");
                }
                if (mSentryVersions.size() > 1) {
                  throw new SentryAccessDeniedException(
                      "Metastore contains multiple versions");
                }
                return mSentryVersions.get(0);
              } catch (JDODataStoreException e) {
                if (e.getCause() instanceof MissingTableException) {
                  throw new SentryAccessDeniedException("Version table not found. "
                      + "The sentry store is not set or corrupt ");
                } else {
                  throw e;
                }
              }
            });
  }

  /**
   * Drop the given privilege from all roles.
   *
   * @param tAuthorizable the given authorizable object.
   * @throws Exception
   */
  public void dropPrivilege(final TSentryAuthorizable tAuthorizable) throws Exception {
    tm.executeTransactionWithRetry(
            pm -> {
              pm.setDetachAllOnCommit(false); // No need to detach objects

              // Drop the give privilege for all possible actions from all roles.
              TSentryPrivilege tPrivilege = toSentryPrivilege(tAuthorizable);

              try {
                if (isMultiActionsSupported(tPrivilege)) {
                  for (String privilegeAction : ALL_ACTIONS) {
                    tPrivilege.setAction(privilegeAction);
                    dropPrivilegeForAllRoles(pm, new TSentryPrivilege(tPrivilege));
                  }
                } else {
                  dropPrivilegeForAllRoles(pm, new TSentryPrivilege(tPrivilege));
                }
              } catch (JDODataStoreException e) {
                throw new SentryInvalidInputException("Failed to get privileges: "
                    + e.getMessage());
              }
              return null;
            });
  }

  /**
   * Drop the given privilege from all roles. As well as persist the corresponding
   * permission change to MSentryPermChange table in a single transaction.
   *
   * @param tAuthorizable the given authorizable object.
   * @param update the corresponding permission delta update.
   * @throws Exception
   */
  public synchronized void dropPrivilege(final TSentryAuthorizable tAuthorizable,
      final Update update) throws Exception {
    execute(update, pm -> {
      pm.setDetachAllOnCommit(false); // No need to detach objects

      // Drop the give privilege for all possible actions from all roles.
      TSentryPrivilege tPrivilege = toSentryPrivilege(tAuthorizable);

      try {
        if (isMultiActionsSupported(tPrivilege)) {
          for (String privilegeAction : ALL_ACTIONS) {
            tPrivilege.setAction(privilegeAction);
            dropPrivilegeForAllRoles(pm, new TSentryPrivilege(tPrivilege));
          }
        } else {
          dropPrivilegeForAllRoles(pm, new TSentryPrivilege(tPrivilege));
        }
      } catch (JDODataStoreException e) {
        throw new SentryInvalidInputException("Failed to get privileges: "
        + e.getMessage());
      }
      return null;
    });
  }

  /**
   * Rename the privilege for all roles. Drop the old privilege name and create the new one.
   *
   * @param oldTAuthorizable the old authorizable name needs to be renamed.
   * @param newTAuthorizable the new authorizable name
   * @throws SentryNoSuchObjectException
   * @throws SentryInvalidInputException
   */
  public void renamePrivilege(final TSentryAuthorizable oldTAuthorizable,
      final TSentryAuthorizable newTAuthorizable) throws Exception {
    tm.executeTransactionWithRetry(
            pm -> {
              pm.setDetachAllOnCommit(false); // No need to detach objects

              // Drop the give privilege for all possible actions from all roles.
              TSentryPrivilege tPrivilege = toSentryPrivilege(oldTAuthorizable);
              TSentryPrivilege newPrivilege = toSentryPrivilege(newTAuthorizable);

              try {
                // In case of tables or DBs, check all actions
                if (isMultiActionsSupported(tPrivilege)) {
                  for (String privilegeAction : ALL_ACTIONS) {
                    tPrivilege.setAction(privilegeAction);
                    newPrivilege.setAction(privilegeAction);
                    renamePrivilegeForAllRoles(pm, tPrivilege, newPrivilege);
                  }
                } else {
                  renamePrivilegeForAllRoles(pm, tPrivilege, newPrivilege);
                }
              } catch (JDODataStoreException e) {
                throw new SentryInvalidInputException("Failed to get privileges: "
                    + e.getMessage());
              }
              return null;
            });
  }

  /**
   * Rename the privilege for all roles. Drop the old privilege name and create the new one.
   * As well as persist the corresponding permission change to MSentryPermChange table in a
   * single transaction.
   *
   * @param oldTAuthorizable the old authorizable name needs to be renamed.
   * @param newTAuthorizable the new authorizable name
   * @param update the corresponding permission delta update.
   * @throws SentryNoSuchObjectException
   * @throws SentryInvalidInputException
   */
  public synchronized void renamePrivilege(final TSentryAuthorizable oldTAuthorizable,
      final TSentryAuthorizable newTAuthorizable, final Update update)
        throws Exception {

    execute(update, pm -> {
      pm.setDetachAllOnCommit(false); // No need to detach objects

      // Drop the give privilege for all possible actions from all roles.
      TSentryPrivilege tPrivilege = toSentryPrivilege(oldTAuthorizable);
      TSentryPrivilege newPrivilege = toSentryPrivilege(newTAuthorizable);

      try {
        // In case of tables or DBs, check all actions
        if (isMultiActionsSupported(tPrivilege)) {
          for (String privilegeAction : ALL_ACTIONS) {
            tPrivilege.setAction(privilegeAction);
            newPrivilege.setAction(privilegeAction);
            renamePrivilegeForAllRoles(pm, tPrivilege, newPrivilege);
          }
        } else {
          renamePrivilegeForAllRoles(pm, tPrivilege, newPrivilege);
        }
      } catch (JDODataStoreException e) {
        throw new SentryInvalidInputException("Failed to get privileges: "
        + e.getMessage());
      }
      return null;
    });
  }

  // Currently INSERT/SELECT/ALL are supported for Table and DB level privileges
  private boolean isMultiActionsSupported(TSentryPrivilege tPrivilege) {
    return tPrivilege.getDbName() != null;

  }
  // wrapper for dropOrRename
  private void renamePrivilegeForAllRoles(PersistenceManager pm,
      TSentryPrivilege tPrivilege,
      TSentryPrivilege newPrivilege) throws SentryNoSuchObjectException,
      SentryInvalidInputException {
    dropOrRenamePrivilegeForAllRoles(pm, tPrivilege, newPrivilege);
  }

  /**
   * Drop given privilege from all roles
   * @param tPrivilege
   * @throws SentryNoSuchObjectException
   * @throws SentryInvalidInputException
   */
  private void dropPrivilegeForAllRoles(PersistenceManager pm,
      TSentryPrivilege tPrivilege)
      throws SentryNoSuchObjectException, SentryInvalidInputException {
    dropOrRenamePrivilegeForAllRoles(pm, tPrivilege, null);
  }

  /**
   * Drop given privilege from all roles Create the new privilege if asked
   * @param tPrivilege
   * @param pm
   * @throws SentryNoSuchObjectException
   * @throws SentryInvalidInputException
   */
  private void dropOrRenamePrivilegeForAllRoles(PersistenceManager pm,
      TSentryPrivilege tPrivilege,
      TSentryPrivilege newTPrivilege) throws SentryNoSuchObjectException,
      SentryInvalidInputException {
    Collection<MSentryRole> roleSet = new HashSet<>();
    List<MSentryPrivilege> mPrivileges = getMSentryPrivileges(tPrivilege, pm);
    for (MSentryPrivilege mPrivilege : mPrivileges) {
      roleSet.addAll(ImmutableSet.copyOf(mPrivilege.getRoles()));
    }
    // Dropping the privilege
    if (newTPrivilege == null) {
      for (MSentryRole role : roleSet) {
        alterSentryRoleRevokePrivilegeCore(pm, role.getRoleName(), tPrivilege);
      }
      return;
    }
    // Renaming privilege
    MSentryPrivilege parent = getMSentryPrivilege(tPrivilege, pm);
    if (parent != null) {
      // When all the roles associated with that privilege are revoked, privilege
      // will be removed from the database.
      // parent is an JDO object which is associated with privilege data in the database.
      // When the associated row is deleted in database, JDO should be not be
      // dereferenced. If object has to be used even after that it should have been detached.
      parent = pm.detachCopy(parent);
    }
    for (MSentryRole role : roleSet) {
      // 1. get privilege and child privileges
      Collection<MSentryPrivilege> privilegeGraph = new HashSet<>();
      if (parent != null) {
        privilegeGraph.add(parent);
        populateChildren(pm, Sets.newHashSet(role.getRoleName()), parent, privilegeGraph);
      } else {
        populateChildren(pm, Sets.newHashSet(role.getRoleName()), convertToMSentryPrivilege(tPrivilege),
          privilegeGraph);
      }
      // 2. revoke privilege and child privileges
      alterSentryRoleRevokePrivilegeCore(pm, role.getRoleName(), tPrivilege);
      // 3. add new privilege and child privileges with new tableName
      for (MSentryPrivilege mPriv : privilegeGraph) {
        TSentryPrivilege tPriv = convertToTSentryPrivilege(mPriv);
        if (newTPrivilege.getPrivilegeScope().equals(PrivilegeScope.DATABASE.name())) {
          tPriv.setDbName(newTPrivilege.getDbName());
        } else if (newTPrivilege.getPrivilegeScope().equals(PrivilegeScope.TABLE.name())) {
          tPriv.setTableName(newTPrivilege.getTableName());
        }
        alterSentryRoleGrantPrivilegeCore(pm, role.getRoleName(), tPriv);
      }
    }
  }

  private TSentryPrivilege toSentryPrivilege(TSentryAuthorizable tAuthorizable)
      throws SentryInvalidInputException {
    TSentryPrivilege tSentryPrivilege = new TSentryPrivilege();
    tSentryPrivilege.setDbName(fromNULLCol(tAuthorizable.getDb()));
    tSentryPrivilege.setServerName(fromNULLCol(tAuthorizable.getServer()));
    tSentryPrivilege.setTableName(fromNULLCol(tAuthorizable.getTable()));
    tSentryPrivilege.setColumnName(fromNULLCol(tAuthorizable.getColumn()));
    tSentryPrivilege.setURI(fromNULLCol(tAuthorizable.getUri()));
    PrivilegeScope scope;
    if (!isNULL(tSentryPrivilege.getColumnName())) {
      scope = PrivilegeScope.COLUMN;
    } else if (!isNULL(tSentryPrivilege.getTableName())) {
      scope = PrivilegeScope.TABLE;
    } else if (!isNULL(tSentryPrivilege.getDbName())) {
      scope = PrivilegeScope.DATABASE;
    } else if (!isNULL(tSentryPrivilege.getURI())) {
      scope = PrivilegeScope.URI;
    } else {
      scope = PrivilegeScope.SERVER;
    }
    tSentryPrivilege.setPrivilegeScope(scope.name());
    tSentryPrivilege.setAction(AccessConstants.ALL);
    return tSentryPrivilege;
  }

  /**
   * <p>
   * Convert different forms of empty strings to @NULL_COL and return all other input strings unmodified.
   * <p>
   * Possible empty strings:
   * <ul>
   *   <li>null</li>
   *   <li>empty string ("")</li>
   * </ul>
   * <p>
   * This function is used to create proper MSentryPrivilege objects that are saved in the Sentry database from the user
   * supplied privileges (TSentryPrivilege). This function will ensure that the data we are putting into the database is
   * always consistent for various types of input from the user. Without this one can save a column as an empty string
   * or null or @NULL_COLL specifier.
   * <p>
   * @param s string input, and can be null.
   * @return original string if it is non-empty and @NULL_COL for empty strings.
   */
  public static String toNULLCol(String s) {
    return Strings.isNullOrEmpty(s) ? NULL_COL : s;
  }

  /**
   * <p>
   * Convert different forms of empty strings to an empty string("") and return all other input strings unmodified.
   * <p>
   * Possible empty strings:
   * <ul>
   *   <li>null</li>
   *   <li>empty string ("")</li>
   *   <li>@NULL_COLL</li>
   * </ul>
   * <p>
   * This function is used to create TSentryPrivilege objects and is essential in maintaining backward compatibility
   * for reading the data that is saved in the sentry database. And also to ensure the backward compatibility of read the
   * user passed column data (@see TSentryAuthorizable conversion to TSentryPrivilege)
   * <p>
   * @param s string input, and can be null.
   * @return original string if it is non-empty and "" for empty strings.
   */
  private static String fromNULLCol(String s) {
    return isNULL(s) ? "" : s;
  }

  /**
   * Function to check if a string is null, empty or @NULL_COLL specifier
   * @param s string input, and can be null.
   * @return True if the input string represents a NULL string - when it is null, empty or equals @NULL_COL
   */
  public static boolean isNULL(String s) {
    return Strings.isNullOrEmpty(s) || s.equals(NULL_COL);
  }

  /**
   * Grant option check
   * @param pm Persistence manager instance
   * @param grantorPrincipal User name
   * @param privilege Privilege to check
   * @throws SentryUserException
   */
  private void grantOptionCheck(PersistenceManager pm, String grantorPrincipal,
                                TSentryPrivilege privilege)
      throws SentryUserException {
    MSentryPrivilege mPrivilege = convertToMSentryPrivilege(privilege);
    if (grantorPrincipal == null) {
      throw new SentryInvalidInputException("grantorPrincipal should not be null");
    }

    Set<String> groups = SentryPolicyStoreProcessor.getGroupsFromUserName(conf, grantorPrincipal);

    // if grantor is in adminGroup, don't need to do check
    Set<String> admins = getAdminGroups();
    boolean isAdminGroup = false;
    if (groups != null && !admins.isEmpty()) {
      for (String g : groups) {
        if (admins.contains(g)) {
          isAdminGroup = true;
          break;
        }
      }
    }

    if (!isAdminGroup) {
      boolean hasGrant = false;
      // get all privileges for group and user
      Set<MSentryRole> roles = getRolesForGroups(pm, groups);
      roles.addAll(getRolesForUsers(pm, Sets.newHashSet(grantorPrincipal)));
      for (MSentryRole role : roles) {
        Set<MSentryPrivilege> privilegeSet = role.getPrivileges();
        if (privilegeSet != null && !privilegeSet.isEmpty()) {
          // if role has a privilege p with grant option
          // and mPrivilege is a child privilege of p
          for (MSentryPrivilege p : privilegeSet) {
            if (p.getGrantOption() && p.implies(mPrivilege)) {
              hasGrant = true;
              break;
            }
          }
        }
      }

      if (!hasGrant) {
        throw new SentryGrantDeniedException(grantorPrincipal
            + " has no grant!");
      }
    }
  }

  // get adminGroups from conf
  private Set<String> getAdminGroups() {
    return Sets.newHashSet(conf.getStrings(
        ServerConfig.ADMIN_GROUPS, new String[]{}));
  }

  /**
   * Retrieves an up-to-date sentry permission snapshot.
   * <p>
   * It reads hiveObj to &lt role, privileges &gt mapping from {@link MSentryPrivilege}
   * table and role to groups mapping from {@link MSentryGroup}.
   * It also gets the changeID of latest delta update, from {@link MSentryPathChange}, that
   * the snapshot corresponds to.
   *
   * @return a {@link PathsImage} contains the mapping of hiveObj to
   *         &lt role, privileges &gt and the mapping of role to &lt Groups &gt.
   *         For empty image returns {@link #EMPTY_CHANGE_ID} and empty maps.
   * @throws Exception
   */
  public PermissionsImage retrieveFullPermssionsImage() throws Exception {
    return tm.executeTransaction(
            pm -> {
              pm.setDetachAllOnCommit(false); // No need to detach objects
              // curChangeID could be 0, if Sentry server has been running before
              // enable SentryPlugin(HDFS Sync feature).
              long curChangeID = getLastProcessedChangeIDCore(pm, MSentryPermChange.class);
              Map<String, List<String>> roleImage = retrieveFullRoleImageCore(pm);
              Map<String, Map<String, String>> privilegeMap = retrieveFullPrivilegeImageCore(pm);

              return new PermissionsImage(roleImage, privilegeMap, curChangeID);
            });
  }

  /**
   * Retrieves an up-to-date sentry privileges snapshot from {@code MSentryPrivilege} table.
   * The snapshot is represented by mapping of hiveObj to role privileges.
   *
   * @param pm PersistenceManager
   * @return a mapping of hiveObj to &lt role, privileges &gt
   * @throws Exception
   */
   private Map<String, Map<String, String>> retrieveFullPrivilegeImageCore(PersistenceManager pm)
        throws Exception {
     pm.setDetachAllOnCommit(false); // No need to detach objects

    Map<String, Map<String, String>> retVal = new HashMap<>();
    Query query = pm.newQuery(MSentryPrivilege.class);
    query.addExtension(LOAD_RESULTS_AT_COMMIT, "false");

    QueryParamBuilder paramBuilder = newQueryParamBuilder();
    paramBuilder.addNotNull(SERVER_NAME)
                .addNotNull(DB_NAME)
                .addNull(URI);

    query.setFilter(paramBuilder.toString());
    query.setOrdering("serverName ascending, dbName ascending, tableName ascending");
    @SuppressWarnings("unchecked")
    List<MSentryPrivilege> privileges =
            (List<MSentryPrivilege>) query.executeWithMap(paramBuilder.getArguments());
    for (MSentryPrivilege mPriv : privileges) {
      String authzObj = mPriv.getDbName();
      if (!isNULL(mPriv.getTableName())) {
        authzObj = authzObj + "." + mPriv.getTableName();
      }
      Map<String, String> pUpdate = retVal.get(authzObj);
      if (pUpdate == null) {
        pUpdate = new HashMap<>();
        retVal.put(authzObj, pUpdate);
      }
      for (MSentryRole mRole : mPriv.getRoles()) {
        String existingPriv = pUpdate.get(mRole.getRoleName());
        if (existingPriv == null) {
          pUpdate.put(mRole.getRoleName(), mPriv.getAction().toUpperCase());
        } else {
          pUpdate.put(mRole.getRoleName(), existingPriv + "," + mPriv.getAction().toUpperCase());
        }
      }
    }
    query.closeAll();
    return retVal;
  }

  /**
   * Retrieves an up-to-date sentry role snapshot from {@code MSentryGroup} table.
   * The snapshot is represented by a role to groups map.
   *
   * @param pm PersistenceManager
   * @return a mapping of Role to &lt Groups &gt
   * @throws Exception
   */
  private Map<String, List<String>> retrieveFullRoleImageCore(PersistenceManager pm)
          throws Exception {
    pm.setDetachAllOnCommit(false); // No need to detach objects
    Query query = pm.newQuery(MSentryGroup.class);
    query.addExtension(LOAD_RESULTS_AT_COMMIT, "false");
    @SuppressWarnings("unchecked")
    List<MSentryGroup> groups = (List<MSentryGroup>) query.execute();
    if (groups.isEmpty()) {
      return Collections.emptyMap();
    }

    Map<String, List<String>> retVal = new HashMap<>();
    for (MSentryGroup mGroup : groups) {
      for (MSentryRole role : mGroup.getRoles()) {
        List<String> rUpdate = retVal.get(role.getRoleName());
        if (rUpdate == null) {
          rUpdate = new ArrayList<>();
          retVal.put(role.getRoleName(), rUpdate);
        }
        rUpdate.add(mGroup.getGroupName());
      }
    }
    query.closeAll();
    return retVal;
  }

  /**
   * Retrieves an up-to-date hive paths snapshot. <p>
   * It reads hiveObj to paths mapping from {@link MAuthzPathsMapping} table and
   * gets the changeID of latest delta update, from {@link MSentryPathChange}, that
   * the snapshot corresponds to.
   *
   * NOTE: this method used to be used in the actual code but is now only used for tests
   * which should be refactored to use the new {@link #retrieveFullPathsImageUpdate} functionality.
   *
   * TODO: Remove retrieveFullPathsImage method and reimplement tests.
   *
   * @return an up-to-date hive paths snapshot contains mapping of hiveObj to &lt Paths &gt.
   *         For empty image return {@link #EMPTY_CHANGE_ID} and a empty map.
   * @throws Exception
   */
  public PathsImage retrieveFullPathsImage() throws Exception {
    return (PathsImage) tm.executeTransaction(
    new TransactionBlock() {
      public Object execute(PersistenceManager pm) throws Exception {
        // curChangeID could be 0 for the first full snapshot fetching
        // from HMS. It does not have corresponding delta update.
        pm.setDetachAllOnCommit(false); // No need to detach objects
        long curChangeID = getLastProcessedChangeIDCore(pm, MSentryPathChange.class);
        long curImageID = getCurrentAuthzPathsSnapshotID(pm);
        Map<String, Collection<String>> pathImage = retrieveFullPathsImageCore(pm, curImageID);

        return new PathsImage(pathImage, curChangeID, curImageID);
      }
    });
  }

  /**
   * Retrieves an up-to-date hive paths snapshot.
   * The image only contains PathsDump in it.
   * <p>
   * It reads hiveObj to paths mapping from {@link MAuthzPathsMapping} table and
   * gets the changeID of latest delta update, from {@link MSentryPathChange}, that
   * the snapshot corresponds to.
   *
   * @param prefixes path of Sentry managed prefixes. Ignore any path outside the prefix.
   * @return an up-to-date hive paths snapshot contains mapping of hiveObj to &lt Paths &gt.
   *         For empty image return {@link #EMPTY_CHANGE_ID} and a empty map.
   * @throws Exception
   */
  public PathsUpdate retrieveFullPathsImageUpdate(final String[] prefixes) throws Exception {
    return tm.executeTransaction(
            pm -> {
              pm.setDetachAllOnCommit(false); // No need to detach objects
              long curImageID = getCurrentAuthzPathsSnapshotID(pm);
              long curChangeID = getLastProcessedChangeIDCore(pm, MSentryPathChange.class);
              PathsUpdate pathUpdate = new PathsUpdate(curChangeID, curImageID, true);
              // We ignore anything in the update and set it later to the assembled PathsDump
              UpdateableAuthzPaths authzPaths = new UpdateableAuthzPaths(prefixes);
              // Extract all paths and put them into authzPaths
              retrieveFullPathsImageCore(pm, curImageID, authzPaths);
              pathUpdate.toThrift().setPathsDump(authzPaths.getPathsDump().createPathsDump(true));
              return pathUpdate;
            });
  }

  /**
   * Retrieves an up-to-date hive paths snapshot from {@code MAuthzPathsMapping} table.
   * The snapshot is represented by a snapshot ID, and a map from hiveObj to paths.
   *
   * @return a mapping of hiveObj to &lt Paths &gt.
   */
  private Map<String, Collection<String>> retrieveFullPathsImageCore(PersistenceManager pm,
                                                                     long currentSnapshotID) {
    if (currentSnapshotID <= EMPTY_PATHS_SNAPSHOT_ID) {
      return Collections.emptyMap();
    }

    Query query = pm.newQuery(MAuthzPathsMapping.class);
    query.setFilter("this.authzSnapshotID == currentSnapshotID");
    query.declareParameters("long currentSnapshotID");
    Collection<MAuthzPathsMapping> authzToPathsMappings =
      (Collection<MAuthzPathsMapping>) query.execute(currentSnapshotID);

    if (authzToPathsMappings.isEmpty()) {
      return Collections.emptyMap();
    }

    Map<String, Collection<String>> retVal = new HashMap<>(authzToPathsMappings.size());
    for (MAuthzPathsMapping authzToPaths : authzToPathsMappings) {
      retVal.put(authzToPaths.getAuthzObjName(), authzToPaths.getPathStrings());
    }

    return retVal;
  }

  /**
   * Extract all paths and convert them into HMSPaths obect
   * @param pm Persistence manager
   * @param currentSnapshotID Image ID we are interested in
   * @param pathUpdate Destination for result
   */
  private void retrieveFullPathsImageCore(PersistenceManager pm,
                                          long currentSnapshotID,
                                          UpdateableAuthzPaths pathUpdate) {
    // Query for all MAuthzPathsMapping objects matching the given image ID
    Query query = pm.newQuery(MAuthzPathsMapping.class);
    query.addExtension(LOAD_RESULTS_AT_COMMIT, "false");
    query.setFilter("this.authzSnapshotID == currentSnapshotID");
    query.declareParameters("long currentSnapshotID");

    // Get path in batch to improve performance. The fectch groups are defined in package.jdo
    pm.getFetchPlan().addGroup("includingPaths");
    Collection<MAuthzPathsMapping> authzToPathsMappings =
        (Collection<MAuthzPathsMapping>) query.execute(currentSnapshotID);

    // Walk each MAuthzPathsMapping object, get set of paths and push them all
    // into HMSPaths object contained in UpdateableAuthzPaths.
    for (MAuthzPathsMapping authzToPaths : authzToPathsMappings) {
      String  objName = authzToPaths.getAuthzObjName();
      // Convert path strings to list of components
      for (String path: authzToPaths.getPathStrings()) {
        String[] pathComponents = PathUtils.splitPath(path);
        List<String> paths = new ArrayList<>(pathComponents.length);
        Collections.addAll(paths, pathComponents);
        pathUpdate.applyAddChanges(objName, Collections.singletonList(paths));
      }
    }
  }

  /**
   * Delete all stored HMS notifications starting from given ID.<p>
   *
   * The purpose of the function is to clean up notifications in cases
   * were we recover from HMS notifications resets.
   *
   * @param pm Persistent manager instance
   * @param id initial ID. All notifications starting from this ID and above are
   *          removed.
   */
  private void deleteNotificationsSince(PersistenceManager pm, long id) {
    Query query = pm.newQuery(MSentryHmsNotification.class);
    query.addExtension(LOAD_RESULTS_AT_COMMIT, "false");
    query.setFilter("notificationId >= currentNotificationId");
    query.declareParameters("long currentNotificationId");
    long numDeleted = query.deletePersistentAll(id);
    if (numDeleted > 0) {
      LOGGER.info("Purged {} notification entries starting from {}",
              numDeleted, id);
    }
  }

  /**
   * Persist an up-to-date HMS snapshot into Sentry DB in a single transaction with its latest
   * notification ID
   *
   * @param authzPaths paths to be be persisted
   * @param notificationID the latest notificationID associated with the snapshot
   * @throws Exception
   */
  public void persistFullPathsImage(final Map<String, Collection<String>> authzPaths,
      final long notificationID) throws Exception {
    tm.executeTransactionWithRetry(
            pm -> {
              pm.setDetachAllOnCommit(false); // No need to detach objects
              deleteNotificationsSince(pm, notificationID + 1);

              // persist the notidicationID
              pm.makePersistent(new MSentryHmsNotification(notificationID));

              // persist the full snapshot
              long snapshotID = getCurrentAuthzPathsSnapshotID(pm);
              long nextSnapshotID = snapshotID + 1;
              pm.makePersistent(new MAuthzPathsSnapshotId(nextSnapshotID));
              LOGGER.info("Attempting to commit new HMS snapshot with ID = {}", nextSnapshotID);
              for (Map.Entry<String, Collection<String>> authzPath : authzPaths.entrySet()) {
                pm.makePersistent(new MAuthzPathsMapping(nextSnapshotID, authzPath.getKey(), authzPath.getValue()));
              }
              return null;
            });
  }

  /**
   * Get the last authorization path snapshot ID persisted.
   * Always executed in the transaction context.
   *
   * @param pm The PersistenceManager object.
   * @return the last persisted snapshot ID. It returns 0 if no rows are found.
   */
  private static long getCurrentAuthzPathsSnapshotID(PersistenceManager pm) {
    return getMaxPersistedIDCore(pm, MAuthzPathsSnapshotId.class, "authzSnapshotID", EMPTY_PATHS_SNAPSHOT_ID);
  }


  /**
   * Get the last authorization path snapshot ID persisted.
   * Always executed in the non-transaction context.
   * This is used for metrics, so no retries are attempted.
   *
   * @return the last persisted snapshot ID. It returns 0 if no rows are found.
   */
  private long getCurrentAuthzPathsSnapshotID() throws Exception {
    return tm.executeTransaction(
            SentryStore::getCurrentAuthzPathsSnapshotID
    );
  }

  /**
   * Adds the authzObj and with a set of paths into the authzObj -> [Paths] mapping.
   * As well as persist the corresponding delta path change to MSentryPathChange
   * table in a single transaction.
   *
   * @param authzObj an authzObj
   * @param paths a set of paths need to be added into the authzObj -> [Paths] mapping
   * @param update the corresponding path delta update
   * @throws Exception
   */
  public void addAuthzPathsMapping(final String authzObj, final Collection<String> paths,
      final UniquePathsUpdate update) throws Exception {
    execute(update, pm -> {
      pm.setDetachAllOnCommit(false); // No need to detach objects
      addAuthzPathsMappingCore(pm, authzObj, paths);
      return null;
    });
  }

  /**
   * Adds the authzObj and with a set of paths into the authzObj -> [Paths] mapping.
   * If the given authzObj already exists in the mapping, only need to add the new paths
   * into its mapping.
   *
   * @param pm PersistenceManager
   * @param authzObj an authzObj
   * @param paths a set of paths need to be added into the authzObj -> [Paths] mapping
   */
  private void addAuthzPathsMappingCore(PersistenceManager pm, String authzObj,
        Collection<String> paths) {
    long currentSnapshotID = getCurrentAuthzPathsSnapshotID(pm);
    if (currentSnapshotID <= EMPTY_PATHS_SNAPSHOT_ID) {
      LOGGER.warn("AuthzObj: {} cannot be persisted if paths snapshot ID does not exist yet.", authzObj);
    }

    MAuthzPathsMapping mAuthzPathsMapping = getMAuthzPathsMappingCore(pm, currentSnapshotID, authzObj);
    if (mAuthzPathsMapping == null) {
      mAuthzPathsMapping = new MAuthzPathsMapping(currentSnapshotID, authzObj, paths);
    } else {
      for (String path : paths) {
        mAuthzPathsMapping.addPath(new MPath(path));
      }
    }
    pm.makePersistent(mAuthzPathsMapping);
  }

  /**
   * Deletes a set of paths belongs to given authzObj from the authzObj -> [Paths] mapping.
   * As well as persist the corresponding delta path change to MSentryPathChange
   * table in a single transaction.
   *
   * @param authzObj an authzObj
   * @param paths a set of paths need to be deleted from the authzObj -> [Paths] mapping
   * @param update the corresponding path delta update
   */
  public void deleteAuthzPathsMapping(final String authzObj, final Iterable<String> paths,
      final UniquePathsUpdate update) throws Exception {
    execute(update, pm -> {
      pm.setDetachAllOnCommit(false); // No need to detach objects
      deleteAuthzPathsMappingCore(pm, authzObj, paths);
      return null;
    });
  }

  /**
   * Deletes a set of paths belongs to given authzObj from the authzObj -> [Paths] mapping.
   *
   * @param pm PersistenceManager
   * @param authzObj an authzObj
   * @param paths a set of paths need to be deleted from the authzObj -> [Paths] mapping.
   * @throws SentryNoSuchObjectException if cannot find the existing authzObj or path.
   */
  private void deleteAuthzPathsMappingCore(PersistenceManager pm, String authzObj,
                                           Iterable<String> paths) {
    long currentSnapshotID = getCurrentAuthzPathsSnapshotID(pm);
    if (currentSnapshotID <= EMPTY_PATHS_SNAPSHOT_ID) {
      LOGGER.error("No paths snapshot ID is found. Cannot delete authzoObj: {}", authzObj);
    }

    MAuthzPathsMapping mAuthzPathsMapping = getMAuthzPathsMappingCore(pm, currentSnapshotID, authzObj);
    if (mAuthzPathsMapping != null) {
      for (String path : paths) {
        MPath mPath = mAuthzPathsMapping.getPath(path);
        if (mPath == null) {
          LOGGER.error("nonexistent path: {}", path);
        } else {
          mAuthzPathsMapping.removePath(mPath);
          pm.deletePersistent(mPath);
        }
      }
      pm.makePersistent(mAuthzPathsMapping);
    } else {
      LOGGER.error("nonexistent authzObj: {} on current paths snapshot ID #{}",
          authzObj, currentSnapshotID);
    }
  }

  /**
   * Deletes all entries of the given authzObj from the authzObj -> [Paths] mapping.
   * As well as persist the corresponding delta path change to MSentryPathChange
   * table in a single transaction.
   *
   * @param authzObj an authzObj to be deleted
   * @param update the corresponding path delta update
   */
  public void deleteAllAuthzPathsMapping(final String authzObj, final UniquePathsUpdate update)
        throws Exception {
    execute(update, pm -> {
      pm.setDetachAllOnCommit(false); // No need to detach objects
      deleteAllAuthzPathsMappingCore(pm, authzObj);
      return null;
    });
  }

  /**
   * Deletes the entry of the given authzObj from the authzObj -> [Paths] mapping.
   *
   * @param pm PersistenceManager
   * @param authzObj an authzObj to be deleted
   * @throws SentryNoSuchObjectException if cannot find the existing authzObj
   */
  private void deleteAllAuthzPathsMappingCore(PersistenceManager pm, String authzObj) {
    long currentSnapshotID = getCurrentAuthzPathsSnapshotID(pm);
    if (currentSnapshotID <= EMPTY_PATHS_SNAPSHOT_ID) {
      LOGGER.error("No paths snapshot ID is found. Cannot delete authzoObj: {}", authzObj);
    }

    MAuthzPathsMapping mAuthzPathsMapping = getMAuthzPathsMappingCore(pm, currentSnapshotID, authzObj);
    if (mAuthzPathsMapping != null) {
      for (MPath mPath : mAuthzPathsMapping.getPaths()) {
        mAuthzPathsMapping.removePath(mPath);
        pm.deletePersistent(mPath);
      }
      pm.deletePersistent(mAuthzPathsMapping);
    } else {
      LOGGER.error("nonexistent authzObj: {} on current paths snapshot ID #{}",
          authzObj, currentSnapshotID);
    }
  }

  /**
   * Renames the existing authzObj to a new one in the authzObj -> [Paths] mapping.
   * And updates its existing path with a new path, while keeps the rest of its paths
   * untouched if there is any. As well as persist the corresponding delta path
   * change to MSentryPathChange table in a single transaction.
   *
   * @param oldObj the existing authzObj
   * @param newObj the new name to be changed to
   * @param oldPath a existing path of the given authzObj
   * @param newPath a new path to be changed to
   * @param update the corresponding path delta update
   */
  public void renameAuthzPathsMapping(final String oldObj, final String newObj,
      final String oldPath, final String newPath, final UniquePathsUpdate update) throws Exception {
    execute(update, pm -> {
      pm.setDetachAllOnCommit(false); // No need to detach objects
      renameAuthzPathsMappingCore(pm, oldObj, newObj, oldPath, newPath);
      return null;
    });
  }

  /**
   * Renames the existing authzObj to a new one in the authzObj -> [Paths] mapping.
   * And updates its existing path with a new path, while keeps the rest of its paths
   * untouched if there is any.
   *
   * @param pm PersistenceManager
   * @param oldObj the existing authzObj
   * @param newObj the new name to be changed to
   * @param oldPath a existing path of the given authzObj
   * @param newPath a new path to be changed to
   * @throws SentryNoSuchObjectException if cannot find the existing authzObj or path.
   */
  private void renameAuthzPathsMappingCore(PersistenceManager pm, String oldObj,
        String newObj, String oldPath, String newPath) {
    long currentSnapshotID = getCurrentAuthzPathsSnapshotID(pm);
    if (currentSnapshotID <= EMPTY_PATHS_SNAPSHOT_ID) {
      LOGGER.error("No paths snapshot ID is found. Cannot rename authzoObj: {}", oldObj);
    }

    MAuthzPathsMapping mAuthzPathsMapping = getMAuthzPathsMappingCore(pm, currentSnapshotID, oldObj);
    if (mAuthzPathsMapping != null) {
      MPath mOldPath = mAuthzPathsMapping.getPath(oldPath);
      if (mOldPath == null) {
        LOGGER.error("nonexistent path: {}", oldPath);
      } else {
        mAuthzPathsMapping.removePath(mOldPath);
        pm.deletePersistent(mOldPath);
      }
      mAuthzPathsMapping.addPath(new MPath(newPath));
      mAuthzPathsMapping.setAuthzObjName(newObj);
      pm.makePersistent(mAuthzPathsMapping);
    } else {
      LOGGER.error("nonexistent authzObj: {} on current paths snapshot ID #{}",
          oldObj, currentSnapshotID);
    }
  }

  /**
   * Renames the existing authzObj to a new one in the authzObj -> [Paths] mapping,
   * but keeps its paths mapping as-is. As well as persist the corresponding delta path
   * change to MSentryPathChange table in a single transaction.
   *
   * @param oldObj the existing authzObj
   * @param newObj the new name to be changed to
   * @param update the corresponding path delta update
   */
  public void renameAuthzObj(final String oldObj, final String newObj,
      final UniquePathsUpdate update) throws Exception {
    execute(update, pm -> {
      pm.setDetachAllOnCommit(false); // No need to detach objects
      renameAuthzObjCore(pm, oldObj, newObj);
      return null;
    });
  }

  /**
   * Renames the existing authzObj to a new one in the authzObj -> [Paths] mapping,
   * but keeps its paths mapping as-is.
   *
   * @param pm PersistenceManager
   * @param oldObj the existing authzObj
   * @param newObj the new name to be changed to
   * @throws SentryNoSuchObjectException if cannot find the existing authzObj.
   */
  private void renameAuthzObjCore(PersistenceManager pm, String oldObj,
      String newObj) {
    long currentSnapshotID = getCurrentAuthzPathsSnapshotID(pm);
    if (currentSnapshotID <= EMPTY_PATHS_SNAPSHOT_ID) {
      LOGGER.error("No paths snapshot ID is found. Cannot rename authzoObj: {}", oldObj);
    }

    MAuthzPathsMapping mAuthzPathsMapping = getMAuthzPathsMappingCore(pm, currentSnapshotID, oldObj);
    if (mAuthzPathsMapping != null) {
      mAuthzPathsMapping.setAuthzObjName(newObj);
      pm.makePersistent(mAuthzPathsMapping);
    } else {
      LOGGER.error("nonexistent authzObj: {} on current paths snapshot ID #{}",
          oldObj, currentSnapshotID);
    }
  }

  /**
   * Tells if there are any records in MAuthzPathsMapping
   *
   * @return true if there are no entries in <code>MAuthzPathsMapping</code>
   * false if there are entries
   * @throws Exception
   */
  public boolean isAuthzPathsMappingEmpty() throws Exception {
    return tm.executeTransactionWithRetry(
            pm -> {
              pm.setDetachAllOnCommit(false); // No need to detach objects
              return isTableEmptyCore(pm, MAuthzPathsMapping.class);
            });
  }

  /**
   * Tells if there are any records in MSentryHmsNotification
   *
   * @return true if there are no entries in <code>MSentryHmsNotification</code>
   * false if there are entries
   * @throws Exception
   */
  public boolean isHmsNotificationEmpty() throws Exception {
    return tm.executeTransactionWithRetry(
            pm -> {
              pm.setDetachAllOnCommit(false); // No need to detach objects
              return isTableEmptyCore(pm, MSentryHmsNotification.class);
            });
  }

  /**
   * Tells if there are any records in MAuthzPathsMapping
   *
   * @return true if there are no entries in <code>MAuthzPathsMapping</code>
   * false if there are entries
   * @throws Exception
   */
  public boolean isAuthzPathsSnapshotEmpty() throws Exception {
    return tm.executeTransactionWithRetry(
<<<<<<< HEAD
        new TransactionBlock<Boolean>() {
          public Boolean execute(PersistenceManager pm) throws Exception {
            pm.setDetachAllOnCommit(false); // No need to detach objects
            return isTableEmptyCore(pm, MAuthzPathsMapping.class);
          }
        });
=======
            pm -> {
              pm.setDetachAllOnCommit(false); // No need to detach objects
              return isTableEmptyCore(pm, MAuthzPathsMapping.class);
            });
>>>>>>> 5db336d7
  }

  /**
   * Updates authzObj -> [Paths] mapping to replace an existing path with a new one
   * given an authzObj. As well as persist the corresponding delta path change to
   * MSentryPathChange table in a single transaction.
   *
   * @param authzObj an authzObj
   * @param oldPath the existing path maps to the given authzObj
   * @param newPath a new path to replace the existing one
   * @param update the corresponding path delta update
   * @throws Exception
   */
  public void updateAuthzPathsMapping(final String authzObj, final String oldPath,
        final String newPath, final UniquePathsUpdate update) throws Exception {
    execute(update, pm -> {
      pm.setDetachAllOnCommit(false); // No need to detach objects
      updateAuthzPathsMappingCore(pm, authzObj, oldPath, newPath);
      return null;
    });
  }

  /**
   * Updates authzObj -> [Paths] mapping to replace an existing path with a new one
   * given an authzObj.
   *
   * @param pm PersistenceManager
   * @param authzObj an authzObj
   * @param oldPath the existing path maps to the given authzObj
   * @param newPath a non-empty path to replace the existing one
   * @throws SentryNoSuchObjectException if no such path found
   *        in the authzObj -> [Paths] mapping.
   */
  private void updateAuthzPathsMappingCore(PersistenceManager pm, String authzObj,
        String oldPath, String newPath) {

    long currentSnapshotID = getCurrentAuthzPathsSnapshotID(pm);
    if (currentSnapshotID <= EMPTY_PATHS_SNAPSHOT_ID) {
      LOGGER.error("No paths snapshot ID is found. Cannot update authzoObj: {}", authzObj);
    }

    MAuthzPathsMapping mAuthzPathsMapping = getMAuthzPathsMappingCore(pm, currentSnapshotID, authzObj);
    if (mAuthzPathsMapping == null) {
      mAuthzPathsMapping = new MAuthzPathsMapping(currentSnapshotID, authzObj, Sets.newHashSet(newPath));
    } else {
      MPath mOldPath = mAuthzPathsMapping.getPath(oldPath);
      if (mOldPath == null) {
        LOGGER.error("nonexistent path: {}", oldPath);
      } else {
        mAuthzPathsMapping.removePath(mOldPath);
        pm.deletePersistent(mOldPath);
      }
      MPath mNewPath = new MPath(newPath);
      mAuthzPathsMapping.addPath(mNewPath);
    }
    pm.makePersistent(mAuthzPathsMapping);
  }

  /**
   * Get the MAuthzPathsMapping object from authzObj
   */
  private MAuthzPathsMapping getMAuthzPathsMappingCore(PersistenceManager pm,
        long authzSnapshotID, String authzObj) {
    Query query = pm.newQuery(MAuthzPathsMapping.class);
    query.setFilter("this.authzSnapshotID == authzSnapshotID && this.authzObjName == authzObjName");
    query.declareParameters("long authzSnapshotID, java.lang.String authzObjName");
    query.setUnique(true);
    return (MAuthzPathsMapping) query.execute(authzSnapshotID, authzObj);
  }

  /**
   * Checks if the table associated with class provided is empty
   *
   * @param pm PersistenceManager
   * @param clazz class
   * @return True is the table is empty
   * False if it not.
   */
  private boolean isTableEmptyCore(PersistenceManager pm, Class clazz) {
    Query query = pm.newQuery(clazz);
    query.addExtension(LOAD_RESULTS_AT_COMMIT, "false");
    // setRange is implemented efficiently for MySQL, Postgresql (using the LIMIT SQL keyword)
    // and Oracle (using the ROWNUM keyword), with the query only finding the objects required
    // by the user directly in the datastore. For other RDBMS the query will retrieve all
    // objects up to the "to" record, and will not pass any unnecessary objects that are before
    // the "from" record.
    query.setRange(0, 1);
    return ((List<?>) query.execute()).isEmpty();
  }

  /**
   * Generic method used to query the maximum number (or ID) of a column from a specified class.
   *
   * @param pm The PersistenceManager object.
   * @param clazz The class name to query.
   * @param columnName The column name to query.
   * @return the maximum number persisted on the class. It returns NULL if the class has no rows.
   */
  private static long getMaxPersistedIDCore(PersistenceManager pm, Class clazz, String columnName, long defaultValue) {
    Query query = pm.newQuery(clazz);
    query.addExtension(LOAD_RESULTS_AT_COMMIT, "false");
    query.setResult(String.format("max(%s)", columnName));
    Long maxValue = (Long) query.execute();
    return (maxValue != null) ? maxValue : defaultValue;
  }

  @VisibleForTesting
  List<MPath> getMPaths() throws Exception {
    return tm.executeTransaction(pm -> {
      long currentSnapshotID = getCurrentAuthzPathsSnapshotID(pm);

      Query query = pm.newQuery("SQL",
          "SELECT p.PATH_NAME FROM AUTHZ_PATH p " +
             "JOIN AUTHZ_PATHS_MAPPING a ON a.AUTHZ_OBJ_ID = p.AUTHZ_OBJ_ID " +
             "WHERE a.AUTHZ_SNAPSHOT_ID = ?"
      );
      query.setResultClass(MPath.class);
      return (List<MPath>) query.execute(currentSnapshotID);
    });
  }

  /**
   * Method detects orphaned privileges
   *
   * @return True, If there are orphan privileges
   * False, If orphan privileges are not found.
   * non-zero value if an orphan is found.
   * <p>
   * Method currently used only by tests.
   * <p>
   */

  @VisibleForTesting
  Boolean findOrphanedPrivileges() throws Exception {
    return tm.executeTransaction(
            pm -> findOrphanedPrivilegesCore(pm));
  }

  Boolean findOrphanedPrivilegesCore(PersistenceManager pm) {
    //Perform a SQL query to get things that look like orphans
    List<MSentryPrivilege> results = getAllMSentryPrivilegesCore(pm);
    List<Object> idList = new ArrayList<>(results.size());
    for (MSentryPrivilege orphan : results) {
      idList.add(pm.getObjectId(orphan));
    }
    if (idList.isEmpty()) {
      return false;
    }
    //For each potential orphan, verify it's really a orphan.
    // Moment an orphan is identified return 1 indicating an orphan is found.
    pm.refreshAll();  // Try to ensure we really have correct objects
    for (Object id : idList) {
      MSentryPrivilege priv = (MSentryPrivilege) pm.getObjectById(id);
      if (priv.getRoles().isEmpty()) {
        return true;
      }
    }
    return false;
  }

  /** get mapping datas for [group,role], [user,role] with the specific roles */
  @SuppressWarnings("unchecked")
  public List<Map<String, Set<String>>> getGroupUserRoleMapList(final Collection<String> roleNames)
          throws Exception {
      return tm.executeTransaction(
              pm -> {
                pm.setDetachAllOnCommit(false); // No need to detach objects

                Query query = pm.newQuery(MSentryRole.class);
                query.addExtension(LOAD_RESULTS_AT_COMMIT, "false");
                List<MSentryRole> mSentryRoles;
                if ((roleNames == null) || roleNames.isEmpty()) {
                  mSentryRoles = (List<MSentryRole>)query.execute();
                } else {
                  QueryParamBuilder paramBuilder = newQueryParamBuilder(QueryParamBuilder.Op.OR);
                  paramBuilder.addSet("roleName == ", roleNames);
                  query.setFilter(paramBuilder.toString());
                  mSentryRoles =
                          (List<MSentryRole>) query.executeWithMap(paramBuilder.getArguments());
                }
                Map<String, Set<String>> groupRolesMap = getGroupRolesMap(mSentryRoles);
                Map<String, Set<String>> userRolesMap = getUserRolesMap(mSentryRoles);
                List<Map<String, Set<String>>> mapsList = new ArrayList<>();
                mapsList.add(INDEX_GROUP_ROLES_MAP, groupRolesMap);
                mapsList.add(INDEX_USER_ROLES_MAP, userRolesMap);
                return mapsList;
              });
  }

  private Map<String, Set<String>> getGroupRolesMap(Collection<MSentryRole> mSentryRoles) {
    if (mSentryRoles.isEmpty()) {
      return Collections.emptyMap();
    }

    Map<String, Set<String>> groupRolesMap = new HashMap<>();
    // change the List<MSentryRole> -> Map<groupName, Set<roleName>>
    for (MSentryRole mSentryRole : mSentryRoles) {
      Set<MSentryGroup> groups = mSentryRole.getGroups();
      for (MSentryGroup group : groups) {
        String groupName = group.getGroupName();
        Set<String> rNames = groupRolesMap.get(groupName);
        if (rNames == null) {
          rNames = new HashSet<>();
        }
        rNames.add(mSentryRole.getRoleName());
        groupRolesMap.put(groupName, rNames);
      }
    }
    return groupRolesMap;
  }

  private Map<String, Set<String>> getUserRolesMap(Collection<MSentryRole> mSentryRoles) {
    if (mSentryRoles.isEmpty()) {
      return Collections.emptyMap();
    }

    Map<String, Set<String>> userRolesMap = new HashMap<>();
    // change the List<MSentryRole> -> Map<userName, Set<roleName>>
    for (MSentryRole mSentryRole : mSentryRoles) {
      Set<MSentryUser> users = mSentryRole.getUsers();
      for (MSentryUser user : users) {
        String userName = user.getUserName();
        Set<String> rNames = userRolesMap.get(userName);
        if (rNames == null) {
          rNames = new HashSet<>();
        }
        rNames.add(mSentryRole.getRoleName());
        userRolesMap.put(userName, rNames);
      }
    }
    return userRolesMap;
  }

  // get all mapping data for [role,privilege]
  Map<String, Set<TSentryPrivilege>> getRoleNameTPrivilegesMap() throws Exception {
    return getRoleNameTPrivilegesMap(null, null);
  }

  /**
   * @return mapping data for [role,privilege] with the specific auth object
   */
  public Map<String, Set<TSentryPrivilege>> getRoleNameTPrivilegesMap(final String dbName,
        final String tableName) throws Exception {
    return tm.executeTransaction(
            pm -> {
              pm.setDetachAllOnCommit(false); // No need to detach objects
              Query query = pm.newQuery(MSentryPrivilege.class);
              query.addExtension(LOAD_RESULTS_AT_COMMIT, "false");
              QueryParamBuilder paramBuilder = newQueryParamBuilder();

              if (!StringUtils.isEmpty(dbName)) {
                  paramBuilder.add(DB_NAME, dbName);
              }
              if (!StringUtils.isEmpty(tableName)) {
                  paramBuilder.add(TABLE_NAME, tableName);
              }
              query.setFilter(paramBuilder.toString());
              @SuppressWarnings("unchecked")
              List<MSentryPrivilege> mSentryPrivileges =
                      (List<MSentryPrivilege>) query.
                              executeWithMap(paramBuilder.getArguments());
              return getRolePrivilegesMap(mSentryPrivileges);
            });
  }

  private Map<String, Set<TSentryPrivilege>> getRolePrivilegesMap(
          Collection<MSentryPrivilege> mSentryPrivileges) {
    if (mSentryPrivileges.isEmpty()) {
      return Collections.emptyMap();
    }

    // change the List<MSentryPrivilege> -> Map<roleName, Set<TSentryPrivilege>>
    Map<String, Set<TSentryPrivilege>> rolePrivilegesMap = new HashMap<>();
    for (MSentryPrivilege mSentryPrivilege : mSentryPrivileges) {
      TSentryPrivilege privilege = convertToTSentryPrivilege(mSentryPrivilege);
      for (MSentryRole mSentryRole : mSentryPrivilege.getRoles()) {
        String roleName = mSentryRole.getRoleName();
        Set<TSentryPrivilege> privileges = rolePrivilegesMap.get(roleName);
        if (privileges == null) {
          privileges = new HashSet<>();
        }
        privileges.add(privilege);
        rolePrivilegesMap.put(roleName, privileges);
      }
    }
    return rolePrivilegesMap;
  }

  /**
   * @return Set of all role names, or an empty set if no roles are defined
   */
  public Set<String> getAllRoleNames() throws Exception {
    return tm.executeTransaction(
            pm -> {
              pm.setDetachAllOnCommit(false); // No need to detach objects
              return getAllRoleNamesCore(pm);
            });
  }

  /**
   * Get set of all role names
   * Should be executed inside transaction
   * @param pm PersistenceManager instance
   * @return Set of all role names, or an empty set if no roles are defined
   */
  private Set<String> getAllRoleNamesCore(PersistenceManager pm) {
    List<MSentryRole> mSentryRoles = getAllRoles(pm);
    if (mSentryRoles.isEmpty()) {
      return Collections.emptySet();
    }

    return rolesToRoleNames(mSentryRoles);
  }

  /**
   * Get all groups as a map from group name to group
   * @param pm PersistenceManager instance
   * @return map of group names to group data for each group
   */
  private Map<String, MSentryGroup> getGroupNameTGroupMap(PersistenceManager pm) {
    Query query = pm.newQuery(MSentryGroup.class);
    @SuppressWarnings("unchecked")
    List<MSentryGroup> mSentryGroups = (List<MSentryGroup>) query.execute();
    if (mSentryGroups.isEmpty()) {
      return Collections.emptyMap();
    }

    Map<String, MSentryGroup> existGroupsMap = new HashMap<>(mSentryGroups.size());
    // change the List<MSentryGroup> -> Map<groupName, MSentryGroup>
    for (MSentryGroup mSentryGroup : mSentryGroups) {
      existGroupsMap.put(mSentryGroup.getGroupName(), mSentryGroup);
    }
    return existGroupsMap;
  }

  /**
   * Get all users as a map from user name to user
   * @param pm PersistenceManager instance
   * @return map of user names to user data for each user
   */
  private Map<String, MSentryUser> getUserNameToUserMap(PersistenceManager pm) {
    Query query = pm.newQuery(MSentryUser.class);
    @SuppressWarnings("unchecked")
    List<MSentryUser> users = (List<MSentryUser>) query.execute();
    if (users.isEmpty()) {
      return Collections.emptyMap();
    }
    Map<String, MSentryUser> existUsersMap = new HashMap<>(users.size());
    // change the List<MSentryUser> -> Map<userName, MSentryUser>
    for (MSentryUser user : users) {
      existUsersMap.put(user.getUserName(), user);
    }
    return existUsersMap;
  }

  @VisibleForTesting
  Map<String, MSentryRole> getRolesMap() throws Exception {
    return tm.executeTransaction(
            pm -> {
              pm.setDetachAllOnCommit(false); // No need to detach objects
              List<MSentryRole> mSentryRoles = getAllRoles(pm);
              if (mSentryRoles.isEmpty()) {
                return Collections.emptyMap();
              }
              Map<String, MSentryRole> existRolesMap =
                      new HashMap<>(mSentryRoles.size());
              // change the List<MSentryRole> -> Map<roleName, Set<MSentryRole>>
              for (MSentryRole mSentryRole : mSentryRoles) {
                existRolesMap.put(mSentryRole.getRoleName(), mSentryRole);
              }

              return existRolesMap;
            });
  }

  @VisibleForTesting
  Map<String, MSentryGroup> getGroupNameToGroupMap() throws Exception {
    return tm.executeTransaction(
            this::getGroupNameTGroupMap);
  }

  @VisibleForTesting
  Map<String, MSentryUser> getUserNameToUserMap() throws Exception {
    return tm.executeTransaction(
            this::getUserNameToUserMap);
  }

  @VisibleForTesting
  List<MSentryPrivilege> getPrivilegesList() throws Exception {
    return tm.executeTransaction(
            pm -> {
              Query query = pm.newQuery(MSentryPrivilege.class);
              return (List<MSentryPrivilege>) query.execute();
            });
  }

  /**
   * Import the sentry mapping data.
   *
   * @param tSentryMappingData
   *        Include 2 maps to save the mapping data, the following is the example of the data
   *        structure:
   *        for the following mapping data:
   *        user1=role1,role2
   *        user2=role2,role3
   *        group1=role1,role2
   *        group2=role2,role3
   *        role1=server=server1->db=db1
   *        role2=server=server1->db=db1->table=tbl1,server=server1->db=db1->table=tbl2
   *        role3=server=server1->url=hdfs://localhost/path
   *
   *        The GroupRolesMap in TSentryMappingData will be saved as:
   *        {
   *        TSentryGroup(group1)={role1, role2},
   *        TSentryGroup(group2)={role2, role3}
   *        }
   *        The UserRolesMap in TSentryMappingData will be saved as:
   *        {
   *        TSentryUser(user1)={role1, role2},
   *        TSentryGroup(user2)={role2, role3}
   *        }
   *        The RolePrivilegesMap in TSentryMappingData will be saved as:
   *        {
   *        role1={TSentryPrivilege(server=server1->db=db1)},
   *        role2={TSentryPrivilege(server=server1->db=db1->table=tbl1),
   *        TSentryPrivilege(server=server1->db=db1->table=tbl2)},
   *        role3={TSentryPrivilege(server=server1->url=hdfs://localhost/path)}
   *        }
   * @param isOverwriteForRole
   *        The option for merging or overwriting the existing data during import, true for
   *        overwriting, false for merging
   */
  public void importSentryMetaData(final TSentryMappingData tSentryMappingData,
      final boolean isOverwriteForRole) throws Exception {
    tm.executeTransaction(
            pm -> {
              pm.setDetachAllOnCommit(false); // No need to detach objects
              TSentryMappingData mappingData = lowercaseRoleName(tSentryMappingData);
              Set<String> roleNames = getAllRoleNamesCore(pm);

              Map<String, Set<TSentryGroup>> importedRoleGroupsMap = covertToRoleNameTGroupsMap(mappingData
                  .getGroupRolesMap());
              Map<String, Set<String>> importedRoleUsersMap = covertToRoleUsersMap(mappingData
                  .getUserRolesMap());
              Set<String> importedRoleNames = importedRoleGroupsMap.keySet();
              // if import with overwrite role, drop the duplicated roles in current DB first.
              if (isOverwriteForRole) {
                dropDuplicatedRoleForImport(pm, roleNames, importedRoleNames);
                // refresh the roleNames for the drop role
                roleNames = getAllRoleNamesCore(pm);
              }

              // Empty roleNames is most likely the COllections.emptySet().
              // We are going to modify roleNames below, so create an actual set.
              if (roleNames.isEmpty()) {
                roleNames = new HashSet<>();
              }

              // import the mapping data for [role,privilege], the roleNames will be updated
              importRolePrivilegeMapping(pm, roleNames, mappingData.getRolePrivilegesMap());
              // import the mapping data for [role,group], the roleNames will be updated
              importRoleGroupMapping(pm, roleNames, importedRoleGroupsMap);
              // import the mapping data for [role,user], the roleNames will be updated
              importRoleUserMapping(pm, roleNames, importedRoleUsersMap);
              return null;
            });
  }

  // covert the Map[group->roles] to Map[role->groups]
  private Map<String, Set<TSentryGroup>> covertToRoleNameTGroupsMap(
      Map<String, Set<String>> groupRolesMap) {
    if (groupRolesMap == null || groupRolesMap.isEmpty()) {
      return Collections.emptyMap();
    }

    Map<String, Set<TSentryGroup>> roleGroupsMap = Maps.newHashMap();
    for (Map.Entry<String, Set<String>> entry : groupRolesMap.entrySet()) {
      Set<String> roleNames = entry.getValue();
      if (roleNames != null) {
        for (String roleName : roleNames) {
          Set<TSentryGroup> tSentryGroups = roleGroupsMap.get(roleName);
          if (tSentryGroups == null) {
            tSentryGroups = new HashSet<>();
          }
          tSentryGroups.add(new TSentryGroup(entry.getKey()));
          roleGroupsMap.put(roleName, tSentryGroups);
        }
      }
    }
    return roleGroupsMap;
  }

  // covert the Map[user->roles] to Map[role->users]
  private Map<String, Set<String>> covertToRoleUsersMap(
      Map<String, Set<String>> userRolesMap) {
    if (userRolesMap == null || userRolesMap.isEmpty()) {
      return Collections.emptyMap();
    }

    Map<String, Set<String>> roleUsersMap = new HashMap<>();
    for (Map.Entry<String, Set<String>> entry : userRolesMap.entrySet()) {
      Set<String> roleNames = entry.getValue();
      if (roleNames != null) {
        for (String roleName : roleNames) {
          Set<String> users = roleUsersMap.get(roleName);
          if (users == null) {
            users = new HashSet<>();
          }
          users.add(entry.getKey());
          roleUsersMap.put(roleName, users);
        }
      }
    }
    return roleUsersMap;
  }

  private void importRoleGroupMapping(PersistenceManager pm, Set<String> existRoleNames,
      Map<String, Set<TSentryGroup>> importedRoleGroupsMap) throws Exception {
    if (importedRoleGroupsMap == null || importedRoleGroupsMap.keySet() == null) {
      return;
    }
    for (Map.Entry<String, Set<TSentryGroup>> entry : importedRoleGroupsMap.entrySet()) {
      createRoleIfNotExist(pm, existRoleNames, entry.getKey());
      alterSentryRoleAddGroupsCore(pm, entry.getKey(), entry.getValue());
    }
  }

  private void importRoleUserMapping(PersistenceManager pm, Set<String> existRoleNames,
      Map<String, Set<String>> importedRoleUsersMap) throws Exception {
    if (importedRoleUsersMap == null || importedRoleUsersMap.keySet() == null) {
      return;
    }
    for (Map.Entry<String, Set<String>> entry : importedRoleUsersMap.entrySet()) {
      createRoleIfNotExist(pm, existRoleNames, entry.getKey());
      alterSentryRoleAddUsersCore(pm, entry.getKey(), entry.getValue());
    }
  }

  // drop all duplicated with the imported role
  private void dropDuplicatedRoleForImport(PersistenceManager pm, Set<String> existRoleNames,
      Set<String> importedRoleNames) throws Exception {
    Set<String> duplicatedRoleNames = Sets.intersection(existRoleNames, importedRoleNames);
    for (String droppedRoleName : duplicatedRoleNames) {
      dropSentryRoleCore(pm, droppedRoleName);
    }
  }

  // change all role name in lowercase
  private TSentryMappingData lowercaseRoleName(TSentryMappingData tSentryMappingData) {
    Map<String, Set<String>> sentryGroupRolesMap = tSentryMappingData.getGroupRolesMap();
    Map<String, Set<TSentryPrivilege>> sentryRolePrivilegesMap = tSentryMappingData
        .getRolePrivilegesMap();

    Map<String, Set<String>> newSentryGroupRolesMap = new HashMap<>();
    Map<String, Set<TSentryPrivilege>> newSentryRolePrivilegesMap = new HashMap<>();
    // for mapping data [group,role]
    for (Map.Entry<String, Set<String>> entry : sentryGroupRolesMap.entrySet()) {
      Collection<String> lowcaseRoles = Collections2.transform(entry.getValue(),
          new Function<String, String>() {
            @Override
            public String apply(String input) {
              return input.toLowerCase();
            }
          });
      newSentryGroupRolesMap.put(entry.getKey(), new HashSet<>(lowcaseRoles));
    }

    // for mapping data [role,privilege]
    for (Map.Entry<String,Set<TSentryPrivilege>> entry : sentryRolePrivilegesMap.entrySet()) {
      newSentryRolePrivilegesMap.put(entry.getKey().toLowerCase(), entry.getValue());
    }

    tSentryMappingData.setGroupRolesMap(newSentryGroupRolesMap);
    tSentryMappingData.setRolePrivilegesMap(newSentryRolePrivilegesMap);
    return tSentryMappingData;
  }

  // import the mapping data for [role,privilege]
  private void importRolePrivilegeMapping(PersistenceManager pm, Set<String> existRoleNames,
      Map<String, Set<TSentryPrivilege>> sentryRolePrivilegesMap) throws Exception {
    if (sentryRolePrivilegesMap != null) {
      for (Map.Entry<String, Set<TSentryPrivilege>> entry : sentryRolePrivilegesMap.entrySet()) {
        // if the rolenName doesn't exist, create it and add it to existRoleNames
        createRoleIfNotExist(pm, existRoleNames, entry.getKey());
        // get the privileges for the role
        Set<TSentryPrivilege> tSentryPrivileges = entry.getValue();
        for (TSentryPrivilege tSentryPrivilege : tSentryPrivileges) {
          alterSentryRoleGrantPrivilegeCore(pm, entry.getKey(), tSentryPrivilege);
        }
      }
    }
  }

  private void createRoleIfNotExist(PersistenceManager pm,
      Set<String> existRoleNames, String roleName) throws Exception {
    String lowerRoleName = trimAndLower(roleName);
    // if the rolenName doesn't exist, create it.
    if (!existRoleNames.contains(lowerRoleName)) {
      // update the exist role name set
      existRoleNames.add(lowerRoleName);
      // Create role in the persistent storage
      pm.makePersistent(new MSentryRole(trimAndLower(roleName)));
    }
  }

  /**
   * Return set of rolenames from a collection of roles
   * @param roles - collection of roles
   * @return set of role names for each role in collection
   */
  public static Set<String> rolesToRoleNames(final Iterable<MSentryRole> roles) {
    Set<String> roleNames = new HashSet<>();
    for (MSentryRole mSentryRole : roles) {
      roleNames.add(mSentryRole.getRoleName());
    }
    return roleNames;
  }

  /**
   * Return exception for nonexistent role
   * @param roleName Role name
   * @return SentryNoSuchObjectException with appropriate message
   */
  private static SentryNoSuchObjectException noSuchRole(String roleName) {
    return new SentryNoSuchObjectException("Role " + roleName);
  }

  /**
   * Return exception for nonexistent group
   * @param groupName Group name
   * @return SentryNoSuchObjectException with appropriate message
   */
  private static SentryNoSuchObjectException noSuchGroup(String groupName) {
    return new SentryNoSuchObjectException("Group " + groupName);

  }

  /**
   * Return exception for nonexistent update
   * @param changeID change ID
   * @return SentryNoSuchObjectException with appropriate message
   */
  private SentryNoSuchObjectException noSuchUpdate(final long changeID) {
    return new SentryNoSuchObjectException("nonexistent update + " + changeID);
  }

  /**
   * Gets the last processed change ID for perm/path delta changes.
   *
   * @param pm the PersistenceManager
   * @param changeCls the class of a delta c
   *
   * @return the last processed changedID for the delta changes. If no
   *         change found then return 0.
   */
  static <T extends MSentryChange> Long getLastProcessedChangeIDCore(
      PersistenceManager pm, Class<T> changeCls) {
    return getMaxPersistedIDCore(pm, changeCls, "changeID", EMPTY_CHANGE_ID);
  }

  /**
   * Gets the last processed Notification ID
   * <p>
   * As the table might have zero or one record, result of the query
   * might be null OR instance of MSentryHmsNotification.
   *
   * @param pm the PersistenceManager
   * @return EMPTY_NOTIFICATION_ID(0) when there are no notifications processed.
   * else  last NotificationID processed by HMSFollower
   */
  static Long getLastProcessedNotificationIDCore(
      PersistenceManager pm) {
    return getMaxPersistedIDCore(pm, MSentryHmsNotification.class, "notificationId", EMPTY_NOTIFICATION_ID);
  }

  /**
   * Set the notification ID of last processed HMS notification and remove all
   * subsequent notifications stored.
   */
  public void setLastProcessedNotificationID(final Long notificationId) throws Exception {
    LOGGER.debug("Persisting Last Processed Notification ID {}", notificationId);
    tm.executeTransaction(
            pm -> {
              deleteNotificationsSince(pm, notificationId + 1);
              return pm.makePersistent(new MSentryHmsNotification(notificationId));
            });
  }

  /**
   * Set the notification ID of last processed HMS notification.
   */
  public void persistLastProcessedNotificationID(final Long notificationId) throws Exception {
    LOGGER.debug("Persisting Last Processed Notification ID {}", notificationId);
    tm.executeTransaction(
            pm -> pm.makePersistent(new MSentryHmsNotification(notificationId)));
  }

  /**
   * Gets the last processed change ID for perm delta changes.
   *
   * Internally invoke {@link #getLastProcessedChangeIDCore(PersistenceManager, Class)}
   *
   * @return latest perm change ID.
   */
  public Long getLastProcessedPermChangeID() throws Exception {
    return tm.executeTransaction(
            pm -> {
              pm.setDetachAllOnCommit(false); // No need to detach objects
              return getLastProcessedChangeIDCore(pm, MSentryPermChange.class);
            });
  }

  /**
   * Gets the last processed change ID for path delta changes.
   *
   * @return latest path change ID.
   */
  public Long getLastProcessedPathChangeID() throws Exception {
    return tm.executeTransaction(
            pm -> {
              pm.setDetachAllOnCommit(false); // No need to detach objects
              return getLastProcessedChangeIDCore(pm, MSentryPathChange.class);
            });
  }

  /**
   * Get the notification ID of last processed path delta change.
   *
   * @return the notification ID of latest path change. If no change
   *         found then return 0.
   */
  public Long getLastProcessedNotificationID() throws Exception {
    long notificationId = tm.executeTransaction(
            pm -> {
              long notificationId1 =  getLastProcessedNotificationIDCore(pm);
              return notificationId1;
            });
    LOGGER.debug("Retrieving Last Processed Notification ID {}", notificationId);
    return notificationId;
  }

  /**
   * Gets the last processed HMS snapshot ID for path delta changes.
   *
   * @return latest path change ID.
   */
  public long getLastProcessedImageID() throws Exception {
    return tm.executeTransaction(pm -> {
      pm.setDetachAllOnCommit(false); // No need to detach objects
      return getCurrentAuthzPathsSnapshotID(pm);
    });
  }

  /**
   * Get the MSentryPermChange object by ChangeID.
   *
   * @param changeID the given changeID.
   * @return MSentryPermChange
   */
  public MSentryPermChange getMSentryPermChangeByID(final long changeID) throws Exception {
    return tm.executeTransaction(
            pm -> {
              Query query = pm.newQuery(MSentryPermChange.class);
              query.setFilter("this.changeID == id");
              query.declareParameters("long id");
              List<MSentryPermChange> permChanges = (List<MSentryPermChange>)query.execute(changeID);
              if (permChanges == null) {
                throw noSuchUpdate(changeID);
              }
              if (permChanges.size() > 1) {
                throw new Exception("Inconsistent permission delta: " + permChanges.size()
                    + " permissions for the same id, " + changeID);
              }

              return permChanges.get(0);
            });
  }

  /**
   * Fetch all {@link MSentryChange} in the database.
   *
   * @param cls the class of the Sentry delta change.
   * @return a list of Sentry delta changes.
   * @throws Exception
   */
  @SuppressWarnings("unchecked")
  private <T extends MSentryChange> List<T> getMSentryChanges(final Class<T> cls)
      throws Exception {
    return tm.executeTransaction(
            pm -> {
              Query query = pm.newQuery(cls);
              return (List<T>) query.execute();
            });
  }

  /**
   * Fetch all {@link MSentryPermChange} in the database. It should only be used in the tests.
   *
   * @return a list of permission changes.
   * @throws Exception
   */
  @VisibleForTesting
  List<MSentryPermChange> getMSentryPermChanges() throws Exception {
    return getMSentryChanges(MSentryPermChange.class);
  }

  /**
   * Fetch all {@link MSentryHmsNotification} in the database. It should only be used in the tests.
   *
   * @return a list of notifications ids.
   * @throws Exception
   */
  @VisibleForTesting
  List<MSentryHmsNotification> getMSentryHmsNotificationCore() throws Exception {
    return tm.executeTransaction(
            pm -> {
              Query query = pm.newQuery(MSentryHmsNotification.class);
              return (List<MSentryHmsNotification>) query.execute();
            });
  }

    /**
   * Checks if any MSentryChange object exists with the given changeID.
   *
   * @param pm PersistenceManager
   * @param changeCls class instance of type {@link MSentryChange}
   * @param changeID changeID
   * @return true if found the MSentryChange object, otherwise false.
   * @throws Exception
   */
  @SuppressWarnings("unchecked")
  private <T extends MSentryChange> Boolean changeExistsCore(
          PersistenceManager pm, Class<T> changeCls, final long changeID)
              throws Exception {
    Query query = pm.newQuery(changeCls);
    query.addExtension(LOAD_RESULTS_AT_COMMIT, "false");
    query.setFilter("this.changeID == id");
    query.declareParameters("long id");
    List<T> changes = (List<T>)query.execute(changeID);
    return !changes.isEmpty();
  }

  /**
   * Checks if any MSentryPermChange object exists with the given changeID.
   *
   * @param changeID
   * @return true if found the MSentryPermChange object, otherwise false.
   * @throws Exception
   */
  public Boolean permChangeExists(final long changeID) throws Exception {
    return tm.executeTransaction(
            pm -> {
              pm.setDetachAllOnCommit(false); // No need to detach objects
              return changeExistsCore(pm, MSentryPermChange.class, changeID);
            });
  }

  /**
   * Checks if any MSentryPathChange object exists with the given changeID.
   *
   * @param changeID
   * @return true if found the MSentryPathChange object, otherwise false.
   * @throws Exception
   */
  public Boolean pathChangeExists(final long changeID) throws Exception {
    return tm.executeTransaction(
            pm -> {
              pm.setDetachAllOnCommit(false); // No need to detach objects
              return changeExistsCore(pm, MSentryPathChange.class, changeID);
            });
  }

  /**
   * Gets the MSentryPathChange object by ChangeID.
   *
   * @param changeID the given changeID
   * @return the MSentryPathChange object with corresponding changeID.
   * @throws Exception
   */
  public MSentryPathChange getMSentryPathChangeByID(final long changeID) throws Exception {
    return tm.executeTransaction(
            pm -> {
              Query query = pm.newQuery(MSentryPathChange.class);
              query.setFilter("this.changeID == id");
              query.declareParameters("long id");
              List<MSentryPathChange> pathChanges = (List<MSentryPathChange>)query.execute(changeID);
              if (pathChanges == null) {
                throw noSuchUpdate(changeID);
              }
              if (pathChanges.size() > 1) {
                throw new Exception("Inconsistent path delta: " + pathChanges.size()
                    + " paths for the same id, " + changeID);
              }

              return pathChanges.get(0);
            });
  }

  /**
   * Fetch all {@link MSentryPathChange} in the database. It should only be used in the tests.
   */
  @VisibleForTesting
  List<MSentryPathChange> getMSentryPathChanges() throws Exception {
    return getMSentryChanges(MSentryPathChange.class);
  }

  /**
   * Gets a list of MSentryChange objects greater than or equal to the given changeID.
   *
   * @param changeID
   * @return a list of MSentryChange objects. It can returns an empty list.
   * @throws Exception
   */
  @SuppressWarnings("unchecked")
  private <T extends MSentryChange> List<T> getMSentryChangesCore(PersistenceManager pm,
      Class<T> changeCls, final long changeID) throws Exception {
    Query query = pm.newQuery(changeCls);
    query.setFilter("this.changeID >= t");
    query.declareParameters("long t");
    query.setOrdering("this.changeID ascending");
    return (List<T>) query.execute(changeID);
  }

  /**
   * Gets a list of MSentryPathChange objects greater than or equal to the given changeID.
   * If there is any path delta missing in {@link MSentryPathChange} table, an empty list is returned.
   *
   * @param changeID  Requested changeID
   * @return a list of MSentryPathChange objects. May be empty.
   * @throws Exception
   */
  public List<MSentryPathChange> getMSentryPathChanges(final long changeID)
          throws Exception {
    return tm.executeTransaction(pm -> {
      // 1. We first retrieve the entire list of latest delta changes since the changeID
      List<MSentryPathChange> pathChanges =
              getMSentryChangesCore(pm, MSentryPathChange.class, changeID);
      // 2. We then check for consistency issues with delta changes
      if (validateDeltaChanges(changeID, pathChanges)) {
        // If everything is in order, return the delta changes
        return pathChanges;
      }

      // Looks like delta change validation failed. Return an empty list.
      return Collections.emptyList();
    });
  }

  /**
   * Gets a list of MSentryPermChange objects greater than or equal to the given ChangeID.
   * If there is any path delta missing in {@link MSentryPermChange} table, an empty list is returned.
   *
   * @param changeID Requested changeID
   * @return a list of MSentryPathChange objects. May be empty.
   * @throws Exception
   */
  public List<MSentryPermChange> getMSentryPermChanges(final long changeID)
      throws Exception {
    return tm.executeTransaction(pm -> {
      // 1. We first retrieve the entire list of latest delta changes since the changeID
      List<MSentryPermChange> permChanges =
          getMSentryChangesCore(pm, MSentryPermChange.class, changeID);
      // 2. We then check for consistency issues with delta changes
      if (validateDeltaChanges(changeID, permChanges)) {
        // If everything is in order, return the delta changes
        return permChanges;
      }

      // Looks like delta change validation failed. Return an empty list.
      return Collections.emptyList();
    });
  }

  /**
   * Validate if the delta changes are consistent with the requested changeID.
   * <p>
   *   1. Checks if the first delta changeID matches the requested changeID
   *   (This verifies the delta table still has entries starting from the changeID) <br/>
   *   2. Checks if there are any holes in the list of delta changes <br/>
   * </p>
   * @param changeID Requested changeID
   * @param changes List of delta changes
   * @return True if the delta changes are all consistent otherwise returns False
   */
  public <T extends MSentryChange> boolean validateDeltaChanges(final long changeID, List<T> changes) {
    if (changes.isEmpty()) {
      // If database has nothing more recent than CHANGE_ID return True
      return true;
    }

    // The first delta change from the DB should match the changeID
    // If it doesn't, then it means the delta table no longer has entries starting from the
    // requested CHANGE_ID
    if (changes.get(0).getChangeID() != changeID) {
      LOGGER.debug(String.format("Starting delta change from %s is off from the requested id. " +
          "Requested changeID: %s, Missing delta count: %s",
          changes.get(0).getClass().getCanonicalName(), changeID, changes.get(0).getChangeID() - changeID));
      return false;
    }

    // Check for holes in the delta changes.
    if (!MSentryUtil.isConsecutive(changes)) {
      String pathChangesIds = MSentryUtil.collapseChangeIDsToString(changes);
      LOGGER.error(String.format("Certain delta is missing in %s! The table may get corrupted. " +
          "Start changeID %s, Current size of elements = %s. path changeID list: %s",
          changes.get(0).getClass().getCanonicalName(), changeID, changes.size(), pathChangesIds));
      return false;
    }

    return true;
  }

  /**
   * Execute actual Perm/Path action transaction, e.g dropSentryRole, and persist corresponding
   * Update in a single transaction if persistUpdateDeltas is true.
   * Note that this method only applies to TransactionBlock that
   * does not have any return value.
   * <p>
   * Failure in any TransactionBlock would cause the whole transaction
   * to fail.
   *
   * @param update
   * @param transactionBlock
   * @throws Exception
   */
  private void execute(Update update,
        TransactionBlock<Object> transactionBlock) throws Exception {
    List<TransactionBlock<Object>> tbs = new ArrayList<>(2);

    if (persistUpdateDeltas) {
      tbs.add(new DeltaTransactionBlock(update));
    }

    tbs.add(transactionBlock);
    tm.executeTransactionBlocksWithRetry(tbs);
  }

  /**
   * Checks if a notification was already processed by searching for the hash value
   * on the MSentryPathChange table.
   *
   * @param hash A SHA-1 hex hash that represents a unique notification
   * @return True if the notification was already processed; False otherwise
   */
  public boolean isNotificationProcessed(final String hash) throws Exception {
    return tm.executeTransactionWithRetry(pm -> {
      pm.setDetachAllOnCommit(false);
      Query query = pm.newQuery(MSentryPathChange.class);
      query.setFilter("this.notificationHash == hash");
      query.setUnique(true);
      query.declareParameters("java.lang.String hash");
      MSentryPathChange changes = (MSentryPathChange) query.execute(hash);

      return changes != null;
    });
  }
}<|MERGE_RESOLUTION|>--- conflicted
+++ resolved
@@ -532,18 +532,6 @@
   @VisibleForTesting
   public void clearHmsPathInformation() throws Exception {
     tm.executeTransactionWithRetry(
-<<<<<<< HEAD
-            new TransactionBlock<Object>() {
-              public Object execute(PersistenceManager pm) throws Exception {
-                // Data in MAuthzPathsSnapshotId.class is not cleared intentionally.
-                // This data will help sentry retain the history of snapshots taken before
-                // and help in picking appropriate ID even when hdfs sync is enabled/disabled.
-                pm.newQuery(MSentryPathChange.class).deletePersistentAll();
-                pm.newQuery(MAuthzPathsMapping.class).deletePersistentAll();
-                pm.newQuery(MPath.class).deletePersistentAll();
-                return null;
-              }
-=======
             pm -> {
               // Data in MAuthzPathsSnapshotId.class is not cleared intentionally.
               // This data will help sentry retain the history of snapshots taken before
@@ -552,7 +540,6 @@
               pm.newQuery(MAuthzPathsMapping.class).deletePersistentAll();
               pm.newQuery(MPath.class).deletePersistentAll();
               return null;
->>>>>>> 5db336d7
             });
   }
 
@@ -3057,19 +3044,10 @@
    */
   public boolean isAuthzPathsSnapshotEmpty() throws Exception {
     return tm.executeTransactionWithRetry(
-<<<<<<< HEAD
-        new TransactionBlock<Boolean>() {
-          public Boolean execute(PersistenceManager pm) throws Exception {
-            pm.setDetachAllOnCommit(false); // No need to detach objects
-            return isTableEmptyCore(pm, MAuthzPathsMapping.class);
-          }
-        });
-=======
             pm -> {
               pm.setDetachAllOnCommit(false); // No need to detach objects
               return isTableEmptyCore(pm, MAuthzPathsMapping.class);
             });
->>>>>>> 5db336d7
   }
 
   /**
