--- conflicted
+++ resolved
@@ -163,11 +163,8 @@
       return KafkaPrivilegeModel.getInstance().getPrivilegeValidators();
     } else if ("SOLR".equals(component)) {
       return SolrPrivilegeModel.getInstance().getPrivilegeValidators();
-<<<<<<< HEAD
-=======
-    } else if (AuthorizationComponent.SQOOP.equals(component)) {
-      return SqoopPrivilegeModel.getInstance().getPrivilegeValidators(service);
->>>>>>> a178d7ed
+//    } else if (AuthorizationComponent.SQOOP.equals(component)) {
+//      return SqoopPrivilegeModel.getInstance().getPrivilegeValidators(service);
     } else if (AuthorizationComponent.HBASE_INDEXER.equals(component)) {
       return IndexerPrivilegeModel.getInstance().getPrivilegeValidators();
     }
@@ -180,11 +177,8 @@
       return KafkaModelAuthorizables.from(keyValue);
     } else if ("SOLR".equals(component)) {
       return SolrModelAuthorizables.from(keyValue);
-<<<<<<< HEAD
-=======
-    } else if (AuthorizationComponent.SQOOP.equals(component)) {
-      return SqoopModelAuthorizables.from(keyValue);
->>>>>>> a178d7ed
+//    } else if (AuthorizationComponent.SQOOP.equals(component)) {
+//      return SqoopModelAuthorizables.from(keyValue);
     } else if (AuthorizationComponent.HBASE_INDEXER.equals(component)) {
       return IndexerModelAuthorizables.from(keyValue);
     }
