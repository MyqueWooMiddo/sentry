/**
 * Licensed to the Apache Software Foundation (ASF) under one
 * or more contributor license agreements.  See the NOTICE file
 * distributed with this work for additional information
 * regarding copyright ownership.  The ASF licenses this file
 * to you under the Apache License, Version 2.0 (the
 * "License"); you may not use this file except in compliance
 * with the License.  You may obtain a copy of the License at
 *
 *     http://www.apache.org/licenses/LICENSE-2.0
 *
 * Unless required by applicable law or agreed to in writing, software
 * distributed under the License is distributed on an "AS IS" BASIS,
 * WITHOUT WARRANTIES OR CONDITIONS OF ANY KIND, either express or implied.
 * See the License for the specific language governing permissions and
 * limitations under the License.
 */

package org.apache.sentry.provider.db.service.thrift;

import java.lang.reflect.Constructor;
import java.lang.reflect.InvocationTargetException;
import java.util.HashMap;
import java.util.HashSet;
import java.util.LinkedList;
import java.util.List;
import java.util.Map;
import java.util.Set;
import java.util.concurrent.TimeoutException;
import java.util.regex.Pattern;

import org.apache.hadoop.conf.Configuration;
import org.apache.sentry.core.common.exception.SentryUserException;
import org.apache.sentry.core.common.exception.SentrySiteConfigurationException;
import org.apache.sentry.core.model.db.AccessConstants;
import org.apache.sentry.provider.common.GroupMappingService;
import org.apache.sentry.core.common.utils.PolicyFileConstants;
import org.apache.sentry.core.common.exception.SentryGroupNotFoundException;
import org.apache.sentry.core.common.exception.SentryAccessDeniedException;
import org.apache.sentry.core.common.exception.SentryAlreadyExistsException;
import org.apache.sentry.core.common.exception.SentryInvalidInputException;
import org.apache.sentry.core.common.exception.SentryNoSuchObjectException;
import org.apache.sentry.provider.db.SentryPolicyStorePlugin;
import org.apache.sentry.provider.db.SentryPolicyStorePlugin.SentryPluginException;
import org.apache.sentry.core.common.exception.SentryThriftAPIMismatchException;
import org.apache.sentry.provider.db.log.entity.JsonLogEntity;
import org.apache.sentry.provider.db.log.entity.JsonLogEntityFactory;
import org.apache.sentry.provider.db.log.util.Constants;
import org.apache.sentry.provider.db.service.persistent.SentryStore;
import org.apache.sentry.core.common.utils.PolicyStoreConstants.PolicyStoreServerConfig;
import org.apache.sentry.provider.db.service.thrift.validator.GrantPrivilegeRequestValidator;
import org.apache.sentry.provider.db.service.thrift.validator.RevokePrivilegeRequestValidator;
import org.apache.sentry.service.thrift.SentryServiceUtil;
import org.apache.sentry.service.thrift.ServiceConstants;
import org.apache.sentry.service.thrift.ServiceConstants.ConfUtilties;
import org.apache.sentry.service.thrift.ServiceConstants.ServerConfig;
import org.apache.sentry.service.thrift.ServiceConstants.ThriftConstants;
import org.apache.sentry.service.thrift.Status;
import org.apache.sentry.service.thrift.TSentryResponseStatus;
import org.apache.thrift.TException;
import org.apache.log4j.Logger;

import com.codahale.metrics.Timer;
import static com.codahale.metrics.MetricRegistry.name;

import com.google.common.annotations.VisibleForTesting;
import com.google.common.base.Preconditions;
import com.google.common.base.Splitter;
import com.google.common.collect.ImmutableSet;
import com.google.common.collect.Lists;
import com.google.common.collect.Maps;
import com.google.common.collect.Sets;

import static org.apache.sentry.hdfs.Updateable.Update;

@SuppressWarnings("unused")
public class SentryPolicyStoreProcessor implements SentryPolicyService.Iface {
  private static final Logger LOGGER = Logger.getLogger(SentryPolicyStoreProcessor.class);
  private static final Logger AUDIT_LOGGER = Logger.getLogger(Constants.AUDIT_LOGGER_NAME);

  static final String SENTRY_POLICY_SERVICE_NAME = "SentryPolicyService";

  private final String name;
  private final Configuration conf;
  private final SentryStore sentryStore;
  private final NotificationHandlerInvoker notificationHandlerInvoker;
  private final ImmutableSet<String> adminGroups;
  private SentryMetrics sentryMetrics;
  private final Timer hmsWaitTimer =
          SentryMetrics.getInstance().
                  getTimer(name(SentryPolicyStoreProcessor.class, "hms", "wait"));

  private List<SentryPolicyStorePlugin> sentryPlugins = new LinkedList<SentryPolicyStorePlugin>();

  SentryPolicyStoreProcessor(String name,
        Configuration conf, SentryStore store) throws Exception {
    super();
    this.name = name;
    this.conf = conf;
    this.sentryStore = store;
    this.notificationHandlerInvoker = new NotificationHandlerInvoker(conf,
        createHandlers(conf));
    adminGroups = ImmutableSet.copyOf(toTrimedLower(Sets.newHashSet(conf.getStrings(
        ServerConfig.ADMIN_GROUPS, new String[]{}))));
    Iterable<String> pluginClasses = ConfUtilties.CLASS_SPLITTER
        .split(conf.get(ServerConfig.SENTRY_POLICY_STORE_PLUGINS,
            ServerConfig.SENTRY_POLICY_STORE_PLUGINS_DEFAULT).trim());
    for (String pluginClassStr : pluginClasses) {
      Class<?> clazz = conf.getClassByName(pluginClassStr);
      if (!SentryPolicyStorePlugin.class.isAssignableFrom(clazz)) {
        throw new IllegalArgumentException("Sentry Plugin ["
            + pluginClassStr + "] is not a "
            + SentryPolicyStorePlugin.class.getName());
      }
      SentryPolicyStorePlugin plugin = (SentryPolicyStorePlugin)clazz.newInstance();
      plugin.initialize(conf, sentryStore);
      sentryPlugins.add(plugin);
    }
    initMetrics();
  }

  private void initMetrics() {
    sentryMetrics = SentryMetrics.getInstance();
    sentryMetrics.addSentryStoreGauges(sentryStore);
    sentryMetrics.initReporting(conf);
  }

  public void stop() {
    sentryStore.stop();
  }

  public void registerPlugin(SentryPolicyStorePlugin plugin) throws SentryPluginException {
    plugin.initialize(conf, sentryStore);
    sentryPlugins.add(plugin);
  }

  @VisibleForTesting
  static List<NotificationHandler> createHandlers(Configuration conf)
  throws SentrySiteConfigurationException {
    List<NotificationHandler> handlers = Lists.newArrayList();
    Iterable<String> notificationHandlers = Splitter.onPattern("[\\s,]").trimResults()
                                            .omitEmptyStrings().split(conf.get(PolicyStoreServerConfig.NOTIFICATION_HANDLERS, ""));
    for (String notificationHandler : notificationHandlers) {
      Class<?> clazz = null;
      try {
        clazz = Class.forName(notificationHandler);
        if (!NotificationHandler.class.isAssignableFrom(clazz)) {
          throw new SentrySiteConfigurationException("Class " + notificationHandler + " is not a " +
                                                 NotificationHandler.class.getName());
        }
      } catch (ClassNotFoundException e) {
        throw new SentrySiteConfigurationException("Value " + notificationHandler +
                                               " is not a class", e);
      }
      Preconditions.checkNotNull(clazz, "Error class cannot be null");
      try {
        Constructor<?> constructor = clazz.getConstructor(Configuration.class);
        handlers.add((NotificationHandler)constructor.newInstance(conf));
      } catch (Exception e) {
        throw new SentrySiteConfigurationException("Error attempting to create " + notificationHandler, e);
      }
    }
    return handlers;
  }

  @VisibleForTesting
  public Configuration getSentryStoreConf() {
    return conf;
  }

  private static Set<String> toTrimedLower(Set<String> s) {
    Set<String> result = Sets.newHashSet();
    for (String v : s) {
      result.add(v.trim().toLowerCase());
    }
    return result;
  }

  private boolean inAdminGroups(Set<String> requestorGroups) {
    Set<String> trimmedRequestorGroups = toTrimedLower(requestorGroups);
    return !Sets.intersection(adminGroups, trimmedRequestorGroups).isEmpty();
  }
  
  private void authorize(String requestorUser, Set<String> requestorGroups)
  throws SentryAccessDeniedException {
    if (!inAdminGroups(requestorGroups)) {
      String msg = "User: " + requestorUser + " is part of " + requestorGroups +
          " which does not, intersect admin groups " + adminGroups;
      LOGGER.warn(msg);
      throw new SentryAccessDeniedException("Access denied to " + requestorUser);
    }
  }

  @Override
  public TCreateSentryRoleResponse create_sentry_role(
    TCreateSentryRoleRequest request) throws TException {
    final Timer.Context timerContext = sentryMetrics.createRoleTimer.time();
    TCreateSentryRoleResponse response = new TCreateSentryRoleResponse();
    try {
      validateClientVersion(request.getProtocol_version());
      authorize(request.getRequestorUserName(),
          getRequestorGroups(request.getRequestorUserName()));
      sentryStore.createSentryRole(request.getRoleName());
      response.setStatus(Status.OK());
      notificationHandlerInvoker.create_sentry_role(request, response);
    } catch (SentryAlreadyExistsException e) {
      String msg = "Role: " + request + " already exists.";
      LOGGER.error(msg, e);
      response.setStatus(Status.AlreadyExists(e.getMessage(), e));
    } catch (SentryAccessDeniedException e) {
      LOGGER.error(e.getMessage(), e);
      response.setStatus(Status.AccessDenied(e.getMessage(), e));
    } catch (SentryGroupNotFoundException e) {
      LOGGER.error(e.getMessage(), e);
      response.setStatus(Status.AccessDenied(e.getMessage(), e));
    } catch (SentryThriftAPIMismatchException e) {
      LOGGER.error(e.getMessage(), e);
      response.setStatus(Status.THRIFT_VERSION_MISMATCH(e.getMessage(), e));
    } catch (Exception e) {
      String msg = "Unknown error for request: " + request + ", message: " + e.getMessage();
      LOGGER.error(msg, e);
      response.setStatus(Status.RuntimeError(msg, e));
    } finally {
      timerContext.stop();
    }

    try {
      AUDIT_LOGGER.info(JsonLogEntityFactory.getInstance()
          .createJsonLogEntity(request, response, conf).toJsonFormatLog());
    } catch (Exception e) {
      // if any exception, log the exception.
      String msg = "Error creating audit log for create role: " + e.getMessage();
      LOGGER.error(msg, e);
    }
    return response;
  }

  @Override
  public TAlterSentryRoleGrantPrivilegeResponse alter_sentry_role_grant_privilege
  (TAlterSentryRoleGrantPrivilegeRequest request) throws TException {
    final Timer.Context timerContext = sentryMetrics.grantTimer.time();
    TAlterSentryRoleGrantPrivilegeResponse response = new TAlterSentryRoleGrantPrivilegeResponse();
    try {
      validateClientVersion(request.getProtocol_version());
      // There should only one field be set
      if ( !(request.isSetPrivileges()^request.isSetPrivilege()) ) {
        throw new SentryUserException("SENTRY API version is not right!");
      }
      // Maintain compatibility for old API: Set privilege field to privileges field
      if (request.isSetPrivilege()) {
        request.setPrivileges(Sets.newHashSet(request.getPrivilege()));
      }
      // TODO: now only has SentryPlugin. Once add more SentryPolicyStorePlugins,
      // TODO: need to differentiate the updates for different Plugins.
      Preconditions.checkState(sentryPlugins.size() <= 1);
      Map<TSentryPrivilege, Update> privilegesUpdateMap = new HashMap<>();
      for (SentryPolicyStorePlugin plugin : sentryPlugins) {
        plugin.onAlterSentryRoleGrantPrivilege(request, privilegesUpdateMap);
      }

      if (!privilegesUpdateMap.isEmpty()) {
        sentryStore.alterSentryRoleGrantPrivileges(request.getRequestorUserName(),
            request.getRoleName(), request.getPrivileges(), privilegesUpdateMap);
      } else {
        sentryStore.alterSentryRoleGrantPrivileges(request.getRequestorUserName(),
            request.getRoleName(), request.getPrivileges());
      }
      GrantPrivilegeRequestValidator.validate(request);
      response.setStatus(Status.OK());
      response.setPrivileges(request.getPrivileges());
      // Maintain compatibility for old API: Set privilege field to response
      if (response.isSetPrivileges() && response.getPrivileges().size() == 1) {
        response.setPrivilege(response.getPrivileges().iterator().next());
      }
      notificationHandlerInvoker.alter_sentry_role_grant_privilege(request,
              response);
    } catch (SentryNoSuchObjectException e) {
      String msg = "Role: " + request.getRoleName() + " doesn't exist";
      LOGGER.error(msg, e);
      response.setStatus(Status.NoSuchObject(msg, e));
    } catch (SentryInvalidInputException e) {
      LOGGER.error(e.getMessage(), e);
      response.setStatus(Status.InvalidInput(e.getMessage(), e));
    } catch (SentryAccessDeniedException e) {
      LOGGER.error(e.getMessage(), e);
      response.setStatus(Status.AccessDenied(e.getMessage(), e));
    } catch (SentryGroupNotFoundException e) {
      LOGGER.error(e.getMessage(), e);
      response.setStatus(Status.AccessDenied(e.getMessage(), e));
    } catch (SentryThriftAPIMismatchException e) {
      LOGGER.error(e.getMessage(), e);
      response.setStatus(Status.THRIFT_VERSION_MISMATCH(e.getMessage(), e));
    } catch (Exception e) {
      String msg = "Unknown error for request: " + request + ", message: " + e.getMessage();
      LOGGER.error(msg, e);
      response.setStatus(Status.RuntimeError(msg, e));
    } finally {
      timerContext.stop();
    }

    try {
      Set<JsonLogEntity> jsonLogEntitys = JsonLogEntityFactory.getInstance().createJsonLogEntitys(
          request, response, conf);
      for (JsonLogEntity jsonLogEntity : jsonLogEntitys) {
        AUDIT_LOGGER.info(jsonLogEntity.toJsonFormatLog());
      }
    } catch (Exception e) {
      // if any exception, log the exception.
      String msg = "Error creating audit log for grant privilege to role: " + e.getMessage();
      LOGGER.error(msg, e);
    }
    return response;
  }

  @Override
  public TAlterSentryRoleRevokePrivilegeResponse alter_sentry_role_revoke_privilege
  (TAlterSentryRoleRevokePrivilegeRequest request) throws TException {
    final Timer.Context timerContext = sentryMetrics.revokeTimer.time();
    TAlterSentryRoleRevokePrivilegeResponse response = new TAlterSentryRoleRevokePrivilegeResponse();
    try {
      validateClientVersion(request.getProtocol_version());
      // There should only one field be set
      if ( !(request.isSetPrivileges()^request.isSetPrivilege()) ) {
        throw new SentryUserException("SENTRY API version is not right!");
      }
      // Maintain compatibility for old API: Set privilege field to privileges field
      if (request.isSetPrivilege()) {
        request.setPrivileges(Sets.newHashSet(request.getPrivilege()));
      }

      // TODO: now only has SentryPlugin. Once add more SentryPolicyStorePlugins,
      // TODO: need to differentiate the updates for different Plugins.
      Preconditions.checkState(sentryPlugins.size() <= 1);
      Map<TSentryPrivilege, Update> privilegesUpdateMap = new HashMap<>();
      for (SentryPolicyStorePlugin plugin : sentryPlugins) {
        plugin.onAlterSentryRoleRevokePrivilege(request, privilegesUpdateMap);
      }

      if (!privilegesUpdateMap.isEmpty()) {
        sentryStore.alterSentryRoleRevokePrivileges(request.getRequestorUserName(),
            request.getRoleName(), request.getPrivileges(), privilegesUpdateMap);
      } else {
        sentryStore.alterSentryRoleRevokePrivileges(request.getRequestorUserName(),
            request.getRoleName(), request.getPrivileges());
      }
      RevokePrivilegeRequestValidator.validate(request);
      response.setStatus(Status.OK());
      notificationHandlerInvoker.alter_sentry_role_revoke_privilege(request,
              response);
    } catch (SentryNoSuchObjectException e) {
      StringBuilder msg = new StringBuilder();
      if (request.getPrivileges().size() > 0) {
        for (TSentryPrivilege privilege : request.getPrivileges()) {
          msg.append("Privilege: [server=");
          msg.append(privilege.getServerName());
          msg.append(",db=");
          msg.append(privilege.getDbName());
          msg.append(",table=");
          msg.append(privilege.getTableName());
          msg.append(",URI=");
          msg.append(privilege.getURI());
          msg.append(",action=");
          msg.append(privilege.getAction());
          msg.append("] ");
        }
        msg.append("doesn't exist.");
      }
      LOGGER.error(msg.toString(), e);
      response.setStatus(Status.NoSuchObject(msg.toString(), e));
    } catch (SentryInvalidInputException e) {
      LOGGER.error(e.getMessage(), e);
      response.setStatus(Status.InvalidInput(e.getMessage(), e));
    } catch (SentryAccessDeniedException e) {
      LOGGER.error(e.getMessage(), e);
      response.setStatus(Status.AccessDenied(e.getMessage(), e));
    } catch (SentryGroupNotFoundException e) {
      LOGGER.error(e.getMessage(), e);
      response.setStatus(Status.AccessDenied(e.getMessage(), e));
    } catch (SentryThriftAPIMismatchException e) {
      LOGGER.error(e.getMessage(), e);
      response.setStatus(Status.THRIFT_VERSION_MISMATCH(e.getMessage(), e));
    } catch (Exception e) {
      String msg = "Unknown error for request: " + request + ", message: " + e.getMessage();
      LOGGER.error(msg, e);
      response.setStatus(Status.RuntimeError(msg, e));
    } finally {
      timerContext.stop();
    }

    try {
      Set<JsonLogEntity> jsonLogEntitys = JsonLogEntityFactory.getInstance().createJsonLogEntitys(
          request, response, conf);
      for (JsonLogEntity jsonLogEntity : jsonLogEntitys) {
        AUDIT_LOGGER.info(jsonLogEntity.toJsonFormatLog());
      }
    } catch (Exception e) {
      // if any exception, log the exception.
      String msg = "Error creating audit log for revoke privilege from role: " + e.getMessage();
      LOGGER.error(msg, e);
    }
    return response;
  }

  @Override
  public TDropSentryRoleResponse drop_sentry_role(
    TDropSentryRoleRequest request)  throws TException {
    final Timer.Context timerContext = sentryMetrics.dropRoleTimer.time();
    TDropSentryRoleResponse response = new TDropSentryRoleResponse();
    TSentryResponseStatus status;
    try {
      validateClientVersion(request.getProtocol_version());
      authorize(request.getRequestorUserName(),
          getRequestorGroups(request.getRequestorUserName()));

      // TODO: now only has SentryPlugin. Once add more SentryPolicyStorePlugins,
      // TODO: need to differentiate the updates for different Plugins.
      Preconditions.checkState(sentryPlugins.size() <= 1);
      Update update = null;
      for (SentryPolicyStorePlugin plugin : sentryPlugins) {
        update = plugin.onDropSentryRole(request);
      }

      if (update != null) {
        sentryStore.dropSentryRole(request.getRoleName(), update);
      } else {
        sentryStore.dropSentryRole(request.getRoleName());
      }
      response.setStatus(Status.OK());
      notificationHandlerInvoker.drop_sentry_role(request, response);
    } catch (SentryNoSuchObjectException e) {
      String msg = "Role :" + request + " doesn't exist";
      LOGGER.error(msg, e);
      response.setStatus(Status.NoSuchObject(msg, e));
    } catch (SentryAccessDeniedException e) {
      LOGGER.error(e.getMessage(), e);
      response.setStatus(Status.AccessDenied(e.getMessage(), e));
    } catch (SentryGroupNotFoundException e) {
      LOGGER.error(e.getMessage(), e);
      response.setStatus(Status.AccessDenied(e.getMessage(), e));
    } catch (SentryThriftAPIMismatchException e) {
      LOGGER.error(e.getMessage(), e);
      response.setStatus(Status.THRIFT_VERSION_MISMATCH(e.getMessage(), e));
    } catch (Exception e) {
      String msg = "Unknown error for request: " + request + ", message: " + e.getMessage();
      LOGGER.error(msg, e);
      response.setStatus(Status.RuntimeError(msg, e));
    } finally {
      timerContext.stop();
    }

    try {
      AUDIT_LOGGER.info(JsonLogEntityFactory.getInstance()
          .createJsonLogEntity(request, response, conf).toJsonFormatLog());
    } catch (Exception e) {
      // if any exception, log the exception.
      String msg = "Error creating audit log for drop role: " + e.getMessage();
      LOGGER.error(msg, e);
    }
    return response;
  }

  @Override
  public TAlterSentryRoleAddGroupsResponse alter_sentry_role_add_groups(
    TAlterSentryRoleAddGroupsRequest request) throws TException {
    final Timer.Context timerContext = sentryMetrics.grantRoleTimer.time();
    TAlterSentryRoleAddGroupsResponse response = new TAlterSentryRoleAddGroupsResponse();
    try {
      validateClientVersion(request.getProtocol_version());
      authorize(request.getRequestorUserName(),
          getRequestorGroups(request.getRequestorUserName()));

      // TODO: now only has SentryPlugin. Once add more SentryPolicyStorePlugins,
      // TODO: need to differentiate the updates for different Plugins.
      Preconditions.checkState(sentryPlugins.size() <= 1);
      Update update = null;
      for (SentryPolicyStorePlugin plugin : sentryPlugins) {
        update = plugin.onAlterSentryRoleAddGroups(request);
      }
      if (update != null) {
        sentryStore.alterSentryRoleAddGroups(request.getRequestorUserName(),
            request.getRoleName(), request.getGroups(), update);
      } else {
        sentryStore.alterSentryRoleAddGroups(request.getRequestorUserName(),
            request.getRoleName(), request.getGroups());
      }
      response.setStatus(Status.OK());
      notificationHandlerInvoker.alter_sentry_role_add_groups(request,
          response);
    } catch (SentryNoSuchObjectException e) {
      String msg = "Role: " + request + " doesn't exist";
      LOGGER.error(msg, e);
      response.setStatus(Status.NoSuchObject(msg, e));
    } catch (SentryAccessDeniedException e) {
      LOGGER.error(e.getMessage(), e);
      response.setStatus(Status.AccessDenied(e.getMessage(), e));
    } catch (SentryGroupNotFoundException e) {
      LOGGER.error(e.getMessage(), e);
      response.setStatus(Status.AccessDenied(e.getMessage(), e));
    } catch (SentryThriftAPIMismatchException e) {
      LOGGER.error(e.getMessage(), e);
      response.setStatus(Status.THRIFT_VERSION_MISMATCH(e.getMessage(), e));
    } catch (Exception e) {
      String msg = "Unknown error for request: " + request + ", message: " + e.getMessage();
      LOGGER.error(msg, e);
      response.setStatus(Status.RuntimeError(msg, e));
    } finally {
      timerContext.stop();
    }

    try {
      AUDIT_LOGGER.info(JsonLogEntityFactory.getInstance()
          .createJsonLogEntity(request, response, conf).toJsonFormatLog());
    } catch (Exception e) {
      // if any exception, log the exception.
      String msg = "Error creating audit log for add role to group: " + e.getMessage();
      LOGGER.error(msg, e);
    }
    return response;
  }

  @Override
  public TAlterSentryRoleAddUsersResponse alter_sentry_role_add_users(
      TAlterSentryRoleAddUsersRequest request) throws TException {
<<<<<<< HEAD
    throw new UnsupportedOperationException("alter_sentry_role_add_users");
=======
    final Timer.Context timerContext = sentryMetrics.grantRoleTimer.time();
    TAlterSentryRoleAddUsersResponse response = new TAlterSentryRoleAddUsersResponse();
    try {
      validateClientVersion(request.getProtocol_version());
      authorize(request.getRequestorUserName(), getRequestorGroups(request.getRequestorUserName()));
      sentryStore.alterSentryRoleAddUsers(request.getRoleName(), request.getUsers());
      response.setStatus(Status.OK());
      notificationHandlerInvoker.alter_sentry_role_add_users(request, response);
    } catch (SentryNoSuchObjectException e) {
      String msg = "Role: " + request + " does not exist.";
      LOGGER.error(msg, e);
      response.setStatus(Status.NoSuchObject(msg, e));
    } catch (SentryAccessDeniedException e) {
      LOGGER.error(e.getMessage(), e);
      response.setStatus(Status.AccessDenied(e.getMessage(), e));
    } catch (SentryGroupNotFoundException e) {
      LOGGER.error(e.getMessage(), e);
      response.setStatus(Status.AccessDenied(e.getMessage(), e));
    } catch (SentryThriftAPIMismatchException e) {
      LOGGER.error(e.getMessage(), e);
      response.setStatus(Status.THRIFT_VERSION_MISMATCH(e.getMessage(), e));
    } catch (Exception e) {
      String msg = "Unknown error for request: " + request + ", message: " + e.getMessage();
      LOGGER.error(msg, e);
      response.setStatus(Status.RuntimeError(msg, e));
    } finally {
      timerContext.stop();
    }

    try {
      AUDIT_LOGGER.info(JsonLogEntityFactory.getInstance()
          .createJsonLogEntity(request, response, conf).toJsonFormatLog());
    } catch (Exception e) {
      // if any exception, log the exception.
      String msg = "Error creating audit log for add role to user: " + e.getMessage();
      LOGGER.error(msg, e);
    }
    return response;
>>>>>>> a178d7ed
  }

  @Override
  public TAlterSentryRoleDeleteUsersResponse alter_sentry_role_delete_users(
      TAlterSentryRoleDeleteUsersRequest request) throws TException {
<<<<<<< HEAD
    throw new UnsupportedOperationException("alter_sentry_role_delete_users");
=======
    final Timer.Context timerContext = sentryMetrics.grantRoleTimer.time();
    TAlterSentryRoleDeleteUsersResponse response = new TAlterSentryRoleDeleteUsersResponse();
    try {
      validateClientVersion(request.getProtocol_version());
      authorize(request.getRequestorUserName(), getRequestorGroups(request.getRequestorUserName()));
      sentryStore.alterSentryRoleDeleteUsers(request.getRoleName(),
              request.getUsers());
      response.setStatus(Status.OK());
      notificationHandlerInvoker.alter_sentry_role_delete_users(request, response);
    } catch (SentryNoSuchObjectException e) {
      String msg = "Role: " + request + " does not exist.";
      LOGGER.error(msg, e);
      response.setStatus(Status.NoSuchObject(msg, e));
    } catch (SentryAccessDeniedException e) {
      LOGGER.error(e.getMessage(), e);
      response.setStatus(Status.AccessDenied(e.getMessage(), e));
    } catch (SentryGroupNotFoundException e) {
      LOGGER.error(e.getMessage(), e);
      response.setStatus(Status.AccessDenied(e.getMessage(), e));
    } catch (SentryThriftAPIMismatchException e) {
      LOGGER.error(e.getMessage(), e);
      response.setStatus(Status.THRIFT_VERSION_MISMATCH(e.getMessage(), e));
    } catch (Exception e) {
      String msg = "Unknown error for request: " + request + ", message: " + e.getMessage();
      LOGGER.error(msg, e);
      response.setStatus(Status.RuntimeError(msg, e));
    } finally {
      timerContext.stop();
    }

    try {
      AUDIT_LOGGER.info(JsonLogEntityFactory.getInstance()
          .createJsonLogEntity(request, response, conf).toJsonFormatLog());
   } catch (Exception e) {
      // if any exception, log the exception.
      String msg = "Error creating audit log for delete role from user: " + e.getMessage();
      LOGGER.error(msg, e);
    }
    return response;
>>>>>>> a178d7ed
  }

  @Override
  public TAlterSentryRoleDeleteGroupsResponse alter_sentry_role_delete_groups(
    TAlterSentryRoleDeleteGroupsRequest request) throws TException {
    final Timer.Context timerContext = sentryMetrics.revokeRoleTimer.time();
    TAlterSentryRoleDeleteGroupsResponse response = new TAlterSentryRoleDeleteGroupsResponse();
    try {
      validateClientVersion(request.getProtocol_version());
      authorize(request.getRequestorUserName(),
          getRequestorGroups(request.getRequestorUserName()));

      // TODO: now only has SentryPlugin. Once add more SentryPolicyStorePlugins,
      // TODO: need to differentiate the updates for different Plugins.
      Preconditions.checkState(sentryPlugins.size() <= 1);
      Update update = null;
      for (SentryPolicyStorePlugin plugin : sentryPlugins) {
        update = plugin.onAlterSentryRoleDeleteGroups(request);
      }

      if (update != null) {
        sentryStore.alterSentryRoleDeleteGroups(request.getRoleName(),
          request.getGroups(), update);
      } else {
        sentryStore.alterSentryRoleDeleteGroups(request.getRoleName(),
          request.getGroups());
      }
      response.setStatus(Status.OK());
      notificationHandlerInvoker.alter_sentry_role_delete_groups(request,
          response);
    } catch (SentryNoSuchObjectException e) {
      String msg = "Role: " + request + " does not exist.";
      LOGGER.error(msg, e);
      response.setStatus(Status.NoSuchObject(msg, e));
    } catch (SentryAccessDeniedException e) {
      LOGGER.error(e.getMessage(), e);
      response.setStatus(Status.AccessDenied(e.getMessage(), e));
    } catch (SentryGroupNotFoundException e) {
      LOGGER.error(e.getMessage(), e);
      response.setStatus(Status.AccessDenied(e.getMessage(), e));
    } catch (SentryThriftAPIMismatchException e) {
      LOGGER.error(e.getMessage(), e);
      response.setStatus(Status.THRIFT_VERSION_MISMATCH(e.getMessage(), e));
    } catch (Exception e) {
      String msg = "Unknown error adding groups to role: " + request;
      LOGGER.error(msg, e);
      response.setStatus(Status.RuntimeError(msg, e));
    } finally {
      timerContext.stop();
    }

    try {
      AUDIT_LOGGER.info(JsonLogEntityFactory.getInstance()
          .createJsonLogEntity(request, response, conf).toJsonFormatLog());
    } catch (Exception e) {
      // if any exception, log the exception.
      String msg = "Error creating audit log for delete role from group: " + e.getMessage();
      LOGGER.error(msg, e);
    }
    return response;
  }

  @Override
  public TListSentryRolesResponse list_sentry_roles_by_group(
    TListSentryRolesRequest request) throws TException {
    final Timer.Context timerContext = sentryMetrics.listRolesByGroupTimer.time();
    TListSentryRolesResponse response = new TListSentryRolesResponse();
    TSentryResponseStatus status;
    Set<TSentryRole> roleSet = new HashSet<TSentryRole>();
    String subject = request.getRequestorUserName();
    boolean checkAllGroups = false;
    try {
      validateClientVersion(request.getProtocol_version());
      Set<String> groups = getRequestorGroups(subject);
      // Don't check admin permissions for listing requestor's own roles
      if (AccessConstants.ALL.equalsIgnoreCase(request.getGroupName())) {
        checkAllGroups = true;
      } else {
        boolean admin = inAdminGroups(groups);
        //Only admin users can list all roles in the system ( groupname = null)
        //Non admin users are only allowed to list only groups which they belong to
        if(!admin && (request.getGroupName() == null || !groups.contains(request.getGroupName()))) {
          throw new SentryAccessDeniedException("Access denied to " + subject);
        } else {
          groups.clear();
          groups.add(request.getGroupName());
        }
      }
      roleSet = sentryStore.getTSentryRolesByGroupName(groups, checkAllGroups);
      response.setRoles(roleSet);
      response.setStatus(Status.OK());
    } catch (SentryNoSuchObjectException e) {
      response.setRoles(roleSet);
      String msg = "Request: " + request + " couldn't be completed, message: " + e.getMessage();
      LOGGER.error(msg, e);
      response.setStatus(Status.NoSuchObject(msg, e));
    } catch (SentryAccessDeniedException e) {
      LOGGER.error(e.getMessage(), e);
      response.setStatus(Status.AccessDenied(e.getMessage(), e));
    } catch (SentryGroupNotFoundException e) {
      LOGGER.error(e.getMessage(), e);
      response.setStatus(Status.AccessDenied(e.getMessage(), e));
    } catch (SentryThriftAPIMismatchException e) {
      LOGGER.error(e.getMessage(), e);
      response.setStatus(Status.THRIFT_VERSION_MISMATCH(e.getMessage(), e));
    } catch (Exception e) {
      String msg = "Unknown error for request: " + request + ", message: " + e.getMessage();
      LOGGER.error(msg, e);
      response.setStatus(Status.RuntimeError(msg, e));
    } finally {
      timerContext.stop();
    }
    return response;
  }

  public TListSentryRolesResponse list_sentry_roles_by_user(TListSentryRolesForUserRequest request)
      throws TException {
<<<<<<< HEAD
    throw new UnsupportedOperationException("list_sentry_roles_by_user");
=======
    final Timer.Context timerContext = sentryMetrics.listRolesByGroupTimer.time();
    TListSentryRolesResponse response = new TListSentryRolesResponse();
    TSentryResponseStatus status;
    Set<TSentryRole> roleSet = new HashSet<TSentryRole>();
    String requestor = request.getRequestorUserName();
    String userName = request.getUserName();
    boolean checkAllGroups = false;
    try {
      validateClientVersion(request.getProtocol_version());
      // userName can't be empty
      if (StringUtils.isEmpty(userName)) {
        throw new SentryAccessDeniedException("The user name can't be empty.");
      }

      Set<String> requestorGroups;
      try {
        requestorGroups = getRequestorGroups(requestor);
      } catch (SentryGroupNotFoundException e) {
        LOGGER.error(e.getMessage(), e);
        response.setStatus(Status.AccessDenied(e.getMessage(), e));
        return response;
      }

      Set<String> userGroups;
      try {
        userGroups = getRequestorGroups(userName);
      } catch (SentryGroupNotFoundException e) {
        LOGGER.error(e.getMessage(), e);
        String msg = "Groups for user " + userName + " do not exist: " + e.getMessage();
        response.setStatus(Status.AccessDenied(msg, e));
        return response;
      }
      boolean isAdmin = inAdminGroups(requestorGroups);

      // Only admin users can list other user's roles in the system
      // Non admin users are only allowed to list only their own roles related user and group
      if (!isAdmin && !userName.equals(requestor)) {
        throw new SentryAccessDeniedException("Access denied to list the roles for " + userName);
      }
      roleSet = sentryStore.getTSentryRolesByUserNames(Sets.newHashSet(userName));
      response.setRoles(roleSet);
      response.setStatus(Status.OK());
    } catch (SentryNoSuchObjectException e) {
      response.setRoles(roleSet);
      String msg = "Role: " + request + " couldn't be retrieved.";
      LOGGER.error(msg, e);
      response.setStatus(Status.NoSuchObject(msg, e));
    } catch (SentryAccessDeniedException e) {
      LOGGER.error(e.getMessage(), e);
      response.setStatus(Status.AccessDenied(e.getMessage(), e));
    } catch (SentryThriftAPIMismatchException e) {
      LOGGER.error(e.getMessage(), e);
      response.setStatus(Status.THRIFT_VERSION_MISMATCH(e.getMessage(), e));
    } catch (Exception e) {
      String msg = "Unknown error for request: " + request + ", message: " + e.getMessage();
      LOGGER.error(msg, e);
      response.setStatus(Status.RuntimeError(msg, e));
    } finally {
      timerContext.stop();
    }
    return response;
>>>>>>> a178d7ed
  }

  @Override
  public TListSentryPrivilegesResponse list_sentry_privileges_by_role(
      TListSentryPrivilegesRequest request) throws TException {
    final Timer.Context timerContext = sentryMetrics.listPrivilegesByRoleTimer.time();
    TListSentryPrivilegesResponse response = new TListSentryPrivilegesResponse();
    TSentryResponseStatus status;
    Set<TSentryPrivilege> privilegeSet = new HashSet<TSentryPrivilege>();
    String subject = request.getRequestorUserName();
    try {
      validateClientVersion(request.getProtocol_version());
      Set<String> groups = getRequestorGroups(subject);
      Boolean admin = inAdminGroups(groups);
      if(!admin) {
        Set<String> roleNamesForGroups = toTrimedLower(sentryStore.getRoleNamesForGroups(groups));
        if(!roleNamesForGroups.contains(request.getRoleName().trim().toLowerCase())) {
          throw new SentryAccessDeniedException("Access denied to " + subject);
        }
      }
      if (request.isSetAuthorizableHierarchy()) {
        TSentryAuthorizable authorizableHierarchy = request.getAuthorizableHierarchy();
        privilegeSet = sentryStore.getTSentryPrivileges(Sets.newHashSet(request.getRoleName()), authorizableHierarchy);
      } else {
        privilegeSet = sentryStore.getAllTSentryPrivilegesByRoleName(request.getRoleName());
      }
      response.setPrivileges(privilegeSet);
      response.setStatus(Status.OK());
    } catch (SentryNoSuchObjectException e) {
      response.setPrivileges(privilegeSet);
      String msg = "Privilege: " + request + " couldn't be retrieved.";
      LOGGER.error(msg, e);
      response.setStatus(Status.NoSuchObject(msg, e));
    } catch (SentryAccessDeniedException e) {
      LOGGER.error(e.getMessage(), e);
      response.setStatus(Status.AccessDenied(e.getMessage(), e));
    } catch (SentryGroupNotFoundException e) {
      LOGGER.error(e.getMessage(), e);
      response.setStatus(Status.AccessDenied(e.getMessage(), e));
    } catch (SentryThriftAPIMismatchException e) {
      LOGGER.error(e.getMessage(), e);
      response.setStatus(Status.THRIFT_VERSION_MISMATCH(e.getMessage(), e));
    } catch (Exception e) {
      String msg = "Unknown error for request: " + request + ", message: " + e.getMessage();
      LOGGER.error(msg, e);
      response.setStatus(Status.RuntimeError(msg, e));
    } finally {
      timerContext.stop();
    }
    return response;
  }

  /**
   * This method was created specifically for ProviderBackend.getPrivileges() and is not meant
   * to be used for general privilege retrieval. More details in the .thrift file.
   */
  @Override
  public TListSentryPrivilegesForProviderResponse list_sentry_privileges_for_provider(
      TListSentryPrivilegesForProviderRequest request) throws TException {
    final Timer.Context timerContext = sentryMetrics.listPrivilegesForProviderTimer.time();
    TListSentryPrivilegesForProviderResponse response = new TListSentryPrivilegesForProviderResponse();
    response.setPrivileges(new HashSet<String>());
    try {
      validateClientVersion(request.getProtocol_version());
      Set<String> privilegesForProvider =
          sentryStore.listSentryPrivilegesForProvider(request.getGroups(), request.getUsers(),
              request.getRoleSet(), request.getAuthorizableHierarchy());
      response.setPrivileges(privilegesForProvider);
      if (privilegesForProvider == null
          || privilegesForProvider.size() == 0
          && request.getAuthorizableHierarchy() != null
          && sentryStore.hasAnyServerPrivileges(request.getGroups(), request.getUsers(),
              request.getRoleSet(), request.getAuthorizableHierarchy().getServer())) {

        // REQUIRED for ensuring 'default' Db is accessible by any user
        // with privileges to atleast 1 object with the specific server as root

        // Need some way to specify that even though user has no privilege
        // For the specific AuthorizableHierarchy.. he has privilege on
        // atleast 1 object in the server hierarchy
        HashSet<String> serverPriv = Sets.newHashSet("server=+");
        response.setPrivileges(serverPriv);
      }
      response.setStatus(Status.OK());
    } catch (SentryThriftAPIMismatchException e) {
      LOGGER.error(e.getMessage(), e);
      response.setStatus(Status.THRIFT_VERSION_MISMATCH(e.getMessage(), e));
    } catch (Exception e) {
      String msg = "Unknown error for request: " + request + ", message: " + e.getMessage();
      LOGGER.error(msg, e);
      response.setStatus(Status.RuntimeError(msg, e));
    } finally {
      timerContext.stop();
    }
    return response;
  }

  // retrieve the group mapping for the given user name
  private Set<String> getRequestorGroups(String userName)
      throws SentryUserException {
    return getGroupsFromUserName(this.conf, userName);
  }

  public static Set<String> getGroupsFromUserName(Configuration conf,
      String userName) throws SentryUserException {
    String groupMapping = conf.get(ServerConfig.SENTRY_STORE_GROUP_MAPPING,
        ServerConfig.SENTRY_STORE_GROUP_MAPPING_DEFAULT);
    String authResoruce = conf
        .get(ServerConfig.SENTRY_STORE_GROUP_MAPPING_RESOURCE);

    // load the group mapping provider class
    GroupMappingService groupMappingService;
    try {
      Constructor<?> constrctor = Class.forName(groupMapping)
          .getDeclaredConstructor(Configuration.class, String.class);
      constrctor.setAccessible(true);
      groupMappingService = (GroupMappingService) constrctor
          .newInstance(new Object[] { conf, authResoruce });
    } catch (NoSuchMethodException e) {
      throw new SentryUserException("Unable to instantiate group mapping", e);
    } catch (SecurityException e) {
      throw new SentryUserException("Unable to instantiate group mapping", e);
    } catch (ClassNotFoundException e) {
      throw new SentryUserException("Unable to instantiate group mapping", e);
    } catch (InstantiationException e) {
      throw new SentryUserException("Unable to instantiate group mapping", e);
    } catch (IllegalAccessException e) {
      throw new SentryUserException("Unable to instantiate group mapping", e);
    } catch (IllegalArgumentException e) {
      throw new SentryUserException("Unable to instantiate group mapping", e);
    } catch (InvocationTargetException e) {
      throw new SentryUserException("Unable to instantiate group mapping", e);
    }
    return groupMappingService.getGroups(userName);
  }

  @Override
  public TDropPrivilegesResponse drop_sentry_privilege(
      TDropPrivilegesRequest request) throws TException {
    final Timer.Context timerContext = sentryMetrics.dropPrivilegeTimer.time();
    TDropPrivilegesResponse response = new TDropPrivilegesResponse();
    try {
      validateClientVersion(request.getProtocol_version());
      authorize(request.getRequestorUserName(), adminGroups);

      // TODO: now only has SentryPlugin. Once add more SentryPolicyStorePlugins,
      // TODO: need to differentiate the updates for different Plugins.
      Preconditions.checkState(sentryPlugins.size() <= 1);
      Update update = null;
      for (SentryPolicyStorePlugin plugin : sentryPlugins) {
        update = plugin.onDropSentryPrivilege(request);
      }
      if (update != null) {
        sentryStore.dropPrivilege(request.getAuthorizable(), update);
      } else {
        sentryStore.dropPrivilege(request.getAuthorizable());
      }
      response.setStatus(Status.OK());
    } catch (SentryAccessDeniedException e) {
      LOGGER.error(e.getMessage(), e);
      response.setStatus(Status.AccessDenied(e.getMessage(), e));
    } catch (SentryGroupNotFoundException e) {
      LOGGER.error(e.getMessage(), e);
      response.setStatus(Status.AccessDenied(e.getMessage(), e));
    } catch (SentryThriftAPIMismatchException e) {
      LOGGER.error(e.getMessage(), e);
      response.setStatus(Status.THRIFT_VERSION_MISMATCH(e.getMessage(), e));
    } catch (Exception e) {
      String msg = "Unknown error for request: " + request + ", message: "
          + e.getMessage();
      LOGGER.error(msg, e);
      response.setStatus(Status.RuntimeError(msg, e));
    } finally {
      timerContext.stop();
    }
    return response;
  }

  @Override
  public TRenamePrivilegesResponse rename_sentry_privilege(
      TRenamePrivilegesRequest request) throws TException {
    final Timer.Context timerContext = sentryMetrics.renamePrivilegeTimer.time();
    TRenamePrivilegesResponse response = new TRenamePrivilegesResponse();
    try {
      validateClientVersion(request.getProtocol_version());
      authorize(request.getRequestorUserName(), adminGroups);

      // TODO: now only has SentryPlugin. Once add more SentryPolicyStorePlugins,
      // TODO: need to differentiate the updates for different Plugins.
      Preconditions.checkState(sentryPlugins.size() <= 1);
      Update update = null;
      for (SentryPolicyStorePlugin plugin : sentryPlugins) {
        update = plugin.onRenameSentryPrivilege(request);
      }
      if (update != null) {
        sentryStore.renamePrivilege(request.getOldAuthorizable(),
            request.getNewAuthorizable(), update);
      } else {
        sentryStore.renamePrivilege(request.getOldAuthorizable(),
            request.getNewAuthorizable());
      }
      response.setStatus(Status.OK());
    } catch (SentryAccessDeniedException e) {
      LOGGER.error(e.getMessage(), e);
      response.setStatus(Status.AccessDenied(e.getMessage(), e));
    } catch (SentryGroupNotFoundException e) {
      LOGGER.error(e.getMessage(), e);
      response.setStatus(Status.AccessDenied(e.getMessage(), e));
    } catch (SentryThriftAPIMismatchException e) {
      LOGGER.error(e.getMessage(), e);
      response.setStatus(Status.THRIFT_VERSION_MISMATCH(e.getMessage(), e));
    } catch (SentryInvalidInputException e) {
      response.setStatus(Status.InvalidInput(e.getMessage(), e));
    }
    catch (Exception e) {
      String msg = "Unknown error for request: " + request + ", message: "
          + e.getMessage();
      LOGGER.error(msg, e);
      response.setStatus(Status.RuntimeError(msg, e));
    } finally {
      timerContext.close();
    }
    return response;
  }

  @Override
  public TListSentryPrivilegesByAuthResponse list_sentry_privileges_by_authorizable(
      TListSentryPrivilegesByAuthRequest request) throws TException {
    final Timer.Context timerContext = sentryMetrics.listPrivilegesByAuthorizableTimer.time();
    TListSentryPrivilegesByAuthResponse response = new TListSentryPrivilegesByAuthResponse();
    Map<TSentryAuthorizable, TSentryPrivilegeMap> authRoleMap = Maps.newHashMap();
    String subject = request.getRequestorUserName();
    Set<String> requestedGroups = request.getGroups();
    TSentryActiveRoleSet requestedRoleSet = request.getRoleSet();
    try {
      validateClientVersion(request.getProtocol_version());
      Set<String> memberGroups = getRequestorGroups(subject);
      if(!inAdminGroups(memberGroups)) {
        // disallow non-admin to lookup groups that they are not part of
        if (requestedGroups != null && !requestedGroups.isEmpty()) {
          for (String requestedGroup : requestedGroups) {
            if (!memberGroups.contains(requestedGroup)) {
              // if user doesn't belong to one of the requested group then raise error
              throw new SentryAccessDeniedException("Access denied to " + subject);
            }
          }
        } else {
          // non-admin's search is limited to it's own groups
          requestedGroups = memberGroups;
        }

        // disallow non-admin to lookup roles that they are not part of
        if (requestedRoleSet != null && !requestedRoleSet.isAll()) {
          Set<String> roles = toTrimedLower(sentryStore
              .getRoleNamesForGroups(memberGroups));
          for (String role : toTrimedLower(requestedRoleSet.getRoles())) {
            if (!roles.contains(role)) {
              throw new SentryAccessDeniedException("Access denied to "
                  + subject);
            }
          }
        }
      }

      // If user is not part of any group.. return empty response
      for (TSentryAuthorizable authorizable : request.getAuthorizableSet()) {
        authRoleMap.put(authorizable, sentryStore
            .listSentryPrivilegesByAuthorizable(requestedGroups,
                request.getRoleSet(), authorizable, inAdminGroups(memberGroups)));
      }
      response.setPrivilegesMapByAuth(authRoleMap);
      response.setStatus(Status.OK());
      // TODO : Sentry - HDFS : Have to handle this
    } catch (SentryAccessDeniedException e) {
      LOGGER.error(e.getMessage(), e);
      response.setStatus(Status.AccessDenied(e.getMessage(), e));
    } catch (SentryGroupNotFoundException e) {
      LOGGER.error(e.getMessage(), e);
      response.setStatus(Status.AccessDenied(e.getMessage(), e));
    } catch (SentryThriftAPIMismatchException e) {
      LOGGER.error(e.getMessage(), e);
      response.setStatus(Status.THRIFT_VERSION_MISMATCH(e.getMessage(), e));
    } catch (Exception e) {
      String msg = "Unknown error for request: " + request + ", message: "
          + e.getMessage();
      LOGGER.error(msg, e);
      response.setStatus(Status.RuntimeError(msg, e));
    } finally {
      timerContext.stop();
    }
    return response;
  }

  /**
   * Respond to a request for a config value in the sentry server.  The client
   * can request any config value that starts with "sentry." and doesn't contain
   * "keytab".
   * @param request Contains config parameter sought and default if not found
   * @return The response, containing the value and status
   * @throws TException
   */
  @Override
  public TSentryConfigValueResponse get_sentry_config_value(
          TSentryConfigValueRequest request) throws TException {

    final String requirePattern = "^sentry\\..*";
    final String excludePattern = ".*keytab.*|.*\\.jdbc\\..*|.*password.*";

    TSentryConfigValueResponse response = new TSentryConfigValueResponse();
    String attr = request.getPropertyName();

    try {
      validateClientVersion(request.getProtocol_version());
    } catch (SentryThriftAPIMismatchException e) {
      LOGGER.error(e.getMessage(), e);
      response.setStatus(Status.THRIFT_VERSION_MISMATCH(e.getMessage(), e));
    }
    // Only allow config parameters like...
    if (!Pattern.matches(requirePattern, attr) ||
        Pattern.matches(excludePattern, attr)) {
      String msg = "Attempted access of the configuration property " + attr +
              " was denied";
      LOGGER.error(msg);
      response.setStatus(Status.AccessDenied(msg,
              new SentryAccessDeniedException(msg)));
      return response;
    }

    response.setValue(conf.get(attr,request.getDefaultValue()));
    response.setStatus(Status.OK());
    return response;
  }

  @VisibleForTesting
  static void validateClientVersion(int protocolVersion) throws SentryThriftAPIMismatchException {
    if (ServiceConstants.ThriftConstants.TSENTRY_SERVICE_VERSION_CURRENT != protocolVersion) {
      String msg = "Sentry thrift API protocol version mismatch: Client thrift version " +
          "is: " + protocolVersion + " , server thrift verion " +
              "is " + ThriftConstants.TSENTRY_SERVICE_VERSION_CURRENT;
      throw new SentryThriftAPIMismatchException(msg);
    }
  }

  // get the sentry mapping data and return the data with map structure
  @Override
  public TSentryExportMappingDataResponse export_sentry_mapping_data(
      TSentryExportMappingDataRequest request) throws TException {
    TSentryExportMappingDataResponse response = new TSentryExportMappingDataResponse();
    try {
      String requestor = request.getRequestorUserName();
      Set<String> memberGroups = getRequestorGroups(requestor);
      String objectPath = request.getObjectPath();
      String databaseName = null;
      String tableName = null;

      Map<String, String> objectMap =
          SentryServiceUtil.parseObjectPath(objectPath);
      databaseName = objectMap.get(PolicyFileConstants.PRIVILEGE_DATABASE_NAME);
      tableName = objectMap.get(PolicyFileConstants.PRIVILEGE_TABLE_NAME);

      if (!inAdminGroups(memberGroups)) {
        // disallow non-admin to import the metadata of sentry
        throw new SentryAccessDeniedException("Access denied to " + requestor
            + " for export the metadata of sentry.");
      }
      TSentryMappingData tSentryMappingData = new TSentryMappingData();
      Map<String, Set<TSentryPrivilege>> rolePrivileges =
          sentryStore.getRoleNameTPrivilegesMap(databaseName, tableName);
      tSentryMappingData.setRolePrivilegesMap(rolePrivileges);
      Set<String> roleNames = rolePrivileges.keySet();
      // roleNames should be null if databaseName == null and tableName == null
      if (databaseName == null && tableName == null) {
        roleNames = null;
      }
      List<Map<String, Set<String>>> mapList = sentryStore.getGroupUserRoleMapList(
          roleNames);
      tSentryMappingData.setGroupRolesMap(mapList.get(
          SentryStore.INDEX_GROUP_ROLES_MAP));
      tSentryMappingData.setUserRolesMap(mapList.get(SentryStore.INDEX_USER_ROLES_MAP));

      response.setMappingData(tSentryMappingData);
      response.setStatus(Status.OK());
    } catch (SentryAccessDeniedException e) {
      LOGGER.error(e.getMessage(), e);
      response.setStatus(Status.AccessDenied(e.getMessage(), e));
    } catch (SentryGroupNotFoundException e) {
      LOGGER.error(e.getMessage(), e);
      response.setStatus(Status.AccessDenied(e.getMessage(), e));
    } catch (Exception e) {
      String msg = "Unknown error for request: " + request + ", message: " + e.getMessage();
      LOGGER.error(msg, e);
      response.setMappingData(new TSentryMappingData());
      response.setStatus(Status.RuntimeError(msg, e));
    }
    return response;
  }

  // import the sentry mapping data
  @Override
  public TSentryImportMappingDataResponse import_sentry_mapping_data(
      TSentryImportMappingDataRequest request) throws TException {
    TSentryImportMappingDataResponse response = new TSentryImportMappingDataResponse();
    try {
      String requestor = request.getRequestorUserName();
      Set<String> memberGroups = getRequestorGroups(requestor);
      if (!inAdminGroups(memberGroups)) {
        // disallow non-admin to import the metadata of sentry
        throw new SentryAccessDeniedException("Access denied to " + requestor
            + " for import the metadata of sentry.");
      }
      sentryStore.importSentryMetaData(request.getMappingData(), request.isOverwriteRole());
      response.setStatus(Status.OK());
    } catch (SentryAccessDeniedException e) {
      LOGGER.error(e.getMessage(), e);
      response.setStatus(Status.AccessDenied(e.getMessage(), e));
    } catch (SentryGroupNotFoundException e) {
      LOGGER.error(e.getMessage(), e);
      response.setStatus(Status.AccessDenied(e.getMessage(), e));
    } catch (SentryInvalidInputException e) {
      String msg = "Invalid input privilege object";
      LOGGER.error(msg, e);
      response.setStatus(Status.InvalidInput(msg, e));
    } catch (Exception e) {
      String msg = "Unknown error for request: " + request + ", message: " + e.getMessage();
      LOGGER.error(msg, e);
      response.setStatus(Status.RuntimeError(msg, e));
    }
    return response;
  }

  @Override
  public TSentrySyncIDResponse sentry_sync_notifications(TSentrySyncIDRequest request)
          throws TException {
    TSentrySyncIDResponse response = new TSentrySyncIDResponse();
    try (Timer.Context timerContext = hmsWaitTimer.time()) {
      // Wait until Sentry Server processes specified HMS Notification ID.
      response.setId(sentryStore.getCounterWait().waitFor(request.getId()));
      response.setStatus(Status.OK());
    } catch (InterruptedException e) {
      String msg = String.format("wait request for id %d is interrupted",
              request.getId());
      LOGGER.error(msg, e);
      response.setId(0);
      response.setStatus(Status.RuntimeError(msg, e));
      Thread.currentThread().interrupt();
    } catch (TimeoutException e) {
      String msg = String.format("timed out wait request for id %d", request.getId());
      LOGGER.warn(msg, e);
      response.setId(0);
      response.setStatus(Status.RuntimeError(msg, e));
    }
    return response;
  }
}<|MERGE_RESOLUTION|>--- conflicted
+++ resolved
@@ -29,6 +29,7 @@
 import java.util.concurrent.TimeoutException;
 import java.util.regex.Pattern;
 
+import org.apache.commons.lang.StringUtils;
 import org.apache.hadoop.conf.Configuration;
 import org.apache.sentry.core.common.exception.SentryUserException;
 import org.apache.sentry.core.common.exception.SentrySiteConfigurationException;
@@ -521,9 +522,6 @@
   @Override
   public TAlterSentryRoleAddUsersResponse alter_sentry_role_add_users(
       TAlterSentryRoleAddUsersRequest request) throws TException {
-<<<<<<< HEAD
-    throw new UnsupportedOperationException("alter_sentry_role_add_users");
-=======
     final Timer.Context timerContext = sentryMetrics.grantRoleTimer.time();
     TAlterSentryRoleAddUsersResponse response = new TAlterSentryRoleAddUsersResponse();
     try {
@@ -562,15 +560,11 @@
       LOGGER.error(msg, e);
     }
     return response;
->>>>>>> a178d7ed
   }
 
   @Override
   public TAlterSentryRoleDeleteUsersResponse alter_sentry_role_delete_users(
       TAlterSentryRoleDeleteUsersRequest request) throws TException {
-<<<<<<< HEAD
-    throw new UnsupportedOperationException("alter_sentry_role_delete_users");
-=======
     final Timer.Context timerContext = sentryMetrics.grantRoleTimer.time();
     TAlterSentryRoleDeleteUsersResponse response = new TAlterSentryRoleDeleteUsersResponse();
     try {
@@ -610,7 +604,6 @@
       LOGGER.error(msg, e);
     }
     return response;
->>>>>>> a178d7ed
   }
 
   @Override
@@ -728,9 +721,6 @@
 
   public TListSentryRolesResponse list_sentry_roles_by_user(TListSentryRolesForUserRequest request)
       throws TException {
-<<<<<<< HEAD
-    throw new UnsupportedOperationException("list_sentry_roles_by_user");
-=======
     final Timer.Context timerContext = sentryMetrics.listRolesByGroupTimer.time();
     TListSentryRolesResponse response = new TListSentryRolesResponse();
     TSentryResponseStatus status;
@@ -792,7 +782,6 @@
       timerContext.stop();
     }
     return response;
->>>>>>> a178d7ed
   }
 
   @Override
